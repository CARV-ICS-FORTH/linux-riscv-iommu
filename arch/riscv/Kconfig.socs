--- conflicted
+++ resolved
@@ -17,10 +17,6 @@
 	select SERIAL_SIFIVE_CONSOLE if TTY
 	select CLK_SIFIVE
 	select CLK_SIFIVE_PRCI
-<<<<<<< HEAD
-	select SIFIVE_PLIC
-=======
->>>>>>> 6e66e96e
 	select ERRATA_SIFIVE if !XIP_KERNEL
 	help
 	  This enables support for SiFive SoC platform hardware.
@@ -29,10 +25,6 @@
 	bool "StarFive SoCs"
 	select PINCTRL
 	select RESET_CONTROLLER
-<<<<<<< HEAD
-	select SIFIVE_PLIC
-=======
->>>>>>> 6e66e96e
 	help
 	  This enables support for StarFive SoC platform hardware.
 
@@ -44,10 +36,6 @@
 	select POWER_RESET_SYSCON_POWEROFF
 	select GOLDFISH
 	select RTC_DRV_GOLDFISH if RTC_CLASS
-<<<<<<< HEAD
-	select SIFIVE_PLIC
-=======
->>>>>>> 6e66e96e
 	select PM_GENERIC_DOMAINS if PM
 	select PM_GENERIC_DOMAINS_OF if PM && OF
 	select RISCV_SBI_CPUIDLE if CPU_IDLE && RISCV_SBI
