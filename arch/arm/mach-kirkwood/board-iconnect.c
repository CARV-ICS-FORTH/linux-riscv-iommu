--- conflicted
+++ resolved
@@ -18,11 +18,6 @@
 #include <linux/of_platform.h>
 #include <linux/mv643xx_eth.h>
 #include <linux/gpio.h>
-<<<<<<< HEAD
-#include <linux/input.h>
-#include <linux/gpio_keys.h>
-=======
->>>>>>> 4a8e43fe
 #include <asm/mach/arch.h>
 #include <mach/kirkwood.h>
 #include "common.h"
@@ -46,66 +41,12 @@
 	0
 };
 
-<<<<<<< HEAD
-static struct mtd_partition iconnect_nand_parts[] = {
-	{
-		.name = "flash",
-		.offset = 0,
-		.size = MTDPART_SIZ_FULL,
-	},
-};
-
-/* yikes... theses are the original input buttons */
-/* but I'm not convinced by the sw event choices  */
-static struct gpio_keys_button iconnect_buttons[] = {
-	{
-		.type		= EV_SW,
-		.code		= SW_LID,
-		.gpio		= 12,
-		.desc		= "Reset Button",
-		.active_low	= 1,
-		.debounce_interval = 100,
-	}, {
-		.type		= EV_SW,
-		.code		= SW_TABLET_MODE,
-		.gpio		= 35,
-		.desc		= "OTB Button",
-		.active_low	= 1,
-		.debounce_interval = 100,
-	},
-};
-
-static struct gpio_keys_platform_data iconnect_button_data = {
-	.buttons	= iconnect_buttons,
-	.nbuttons	= ARRAY_SIZE(iconnect_buttons),
-};
-
-static struct platform_device iconnect_button_device = {
-	.name		= "gpio-keys",
-	.id		= -1,
-	.num_resources	= 0,
-	.dev        = {
-		.platform_data  = &iconnect_button_data,
-	},
-};
-
-void __init iconnect_init(void)
-{
-	kirkwood_mpp_conf(iconnect_mpp_config);
-	kirkwood_nand_init(ARRAY_AND_SIZE(iconnect_nand_parts), 25);
-
-	kirkwood_ehci_init();
-	kirkwood_ge00_init(&iconnect_ge00_data);
-
-	platform_device_register(&iconnect_button_device);
-=======
 void __init iconnect_init(void)
 {
 	kirkwood_mpp_conf(iconnect_mpp_config);
 
 	kirkwood_ehci_init();
 	kirkwood_ge00_init(&iconnect_ge00_data);
->>>>>>> 4a8e43fe
 }
 
 static int __init iconnect_pci_init(void)
