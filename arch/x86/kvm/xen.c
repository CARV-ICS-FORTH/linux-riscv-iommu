--- conflicted
+++ resolved
@@ -402,14 +402,10 @@
 		break;
 
 	case KVM_XEN_ATTR_TYPE_SHARED_INFO:
-<<<<<<< HEAD
-		data->u.shared_info.gfn = kvm->arch.xen.shinfo_gfn;
-=======
 		if (kvm->arch.xen.shinfo_cache.active)
 			data->u.shared_info.gfn = gpa_to_gfn(kvm->arch.xen.shinfo_cache.gpa);
 		else
 			data->u.shared_info.gfn = GPA_INVALID;
->>>>>>> 754e0b0e
 		r = 0;
 		break;
 
