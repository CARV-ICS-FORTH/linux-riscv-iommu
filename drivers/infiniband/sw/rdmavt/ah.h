--- conflicted
+++ resolved
@@ -52,14 +52,9 @@
 
 struct ib_ah *rvt_create_ah(struct ib_pd *pd,
 			    struct rdma_ah_attr *ah_attr,
-<<<<<<< HEAD
-			    struct ib_udata *udata);
-int rvt_destroy_ah(struct ib_ah *ibah);
-=======
 			    u32 create_flags,
 			    struct ib_udata *udata);
 int rvt_destroy_ah(struct ib_ah *ibah, u32 destroy_flags);
->>>>>>> f617e5ff
 int rvt_modify_ah(struct ib_ah *ibah, struct rdma_ah_attr *ah_attr);
 int rvt_query_ah(struct ib_ah *ibah, struct rdma_ah_attr *ah_attr);
 
