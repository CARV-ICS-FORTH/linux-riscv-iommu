// SPDX-License-Identifier: GPL-2.0-only
/* Copyright (c) 2020 Facebook */

#include <linux/err.h>
#include <linux/kernel.h>
#include <linux/module.h>
#include <linux/debugfs.h>
#include <linux/init.h>
#include <linux/pci.h>
#include <linux/serial_8250.h>
#include <linux/clkdev.h>
#include <linux/clk-provider.h>
#include <linux/platform_device.h>
#include <linux/ptp_clock_kernel.h>
#include <linux/spi/spi.h>
#include <linux/spi/xilinx_spi.h>
#include <net/devlink.h>
#include <linux/i2c.h>
#include <linux/mtd/mtd.h>

#ifndef PCI_VENDOR_ID_FACEBOOK
#define PCI_VENDOR_ID_FACEBOOK 0x1d9b
#endif

#ifndef PCI_DEVICE_ID_FACEBOOK_TIMECARD
#define PCI_DEVICE_ID_FACEBOOK_TIMECARD 0x0400
#endif

static struct class timecard_class = {
	.owner		= THIS_MODULE,
	.name		= "timecard",
};

struct ocp_reg {
	u32	ctrl;
	u32	status;
	u32	select;
	u32	version;
	u32	time_ns;
	u32	time_sec;
	u32	__pad0[2];
	u32	adjust_ns;
	u32	adjust_sec;
	u32	__pad1[2];
	u32	offset_ns;
	u32	offset_window_ns;
	u32	__pad2[2];
	u32	drift_ns;
	u32	drift_window_ns;
	u32	__pad3[6];
	u32	servo_offset_p;
	u32	servo_offset_i;
	u32	servo_drift_p;
	u32	servo_drift_i;
};

#define OCP_CTRL_ENABLE		BIT(0)
#define OCP_CTRL_ADJUST_TIME	BIT(1)
#define OCP_CTRL_ADJUST_OFFSET	BIT(2)
#define OCP_CTRL_ADJUST_DRIFT	BIT(3)
#define OCP_CTRL_ADJUST_SERVO	BIT(8)
#define OCP_CTRL_READ_TIME_REQ	BIT(30)
#define OCP_CTRL_READ_TIME_DONE	BIT(31)

#define OCP_STATUS_IN_SYNC	BIT(0)
#define OCP_STATUS_IN_HOLDOVER	BIT(1)

#define OCP_SELECT_CLK_NONE	0
#define OCP_SELECT_CLK_REG	0xfe

struct tod_reg {
	u32	ctrl;
	u32	status;
	u32	uart_polarity;
	u32	version;
	u32	adj_sec;
	u32	__pad0[3];
	u32	uart_baud;
	u32	__pad1[3];
	u32	utc_status;
	u32	leap;
};

#define TOD_CTRL_PROTOCOL	BIT(28)
#define TOD_CTRL_DISABLE_FMT_A	BIT(17)
#define TOD_CTRL_DISABLE_FMT_B	BIT(16)
#define TOD_CTRL_ENABLE		BIT(0)
#define TOD_CTRL_GNSS_MASK	((1U << 4) - 1)
#define TOD_CTRL_GNSS_SHIFT	24

#define TOD_STATUS_UTC_MASK	0xff
#define TOD_STATUS_UTC_VALID	BIT(8)
#define TOD_STATUS_LEAP_VALID	BIT(16)

struct ts_reg {
	u32	enable;
	u32	error;
	u32	polarity;
	u32	version;
	u32	__pad0[4];
	u32	cable_delay;
	u32	__pad1[3];
	u32	intr;
	u32	intr_mask;
	u32	event_count;
	u32	__pad2[1];
	u32	ts_count;
	u32	time_ns;
	u32	time_sec;
	u32	data_width;
	u32	data;
};

struct pps_reg {
	u32	ctrl;
	u32	status;
	u32	__pad0[6];
	u32	cable_delay;
};

#define PPS_STATUS_FILTER_ERR	BIT(0)
#define PPS_STATUS_SUPERV_ERR	BIT(1)

struct img_reg {
	u32	version;
};

<<<<<<< HEAD
=======
struct gpio_reg {
	u32	gpio1;
	u32	__pad0;
	u32	gpio2;
	u32	__pad1;
};

struct irig_master_reg {
	u32	ctrl;
	u32	status;
	u32	__pad0;
	u32	version;
	u32	adj_sec;
	u32	mode_ctrl;
};

#define IRIG_M_CTRL_ENABLE	BIT(0)

struct irig_slave_reg {
	u32	ctrl;
	u32	status;
	u32	__pad0;
	u32	version;
	u32	adj_sec;
	u32	mode_ctrl;
};

#define IRIG_S_CTRL_ENABLE	BIT(0)

struct dcf_master_reg {
	u32	ctrl;
	u32	status;
	u32	__pad0;
	u32	version;
	u32	adj_sec;
};

#define DCF_M_CTRL_ENABLE	BIT(0)

struct dcf_slave_reg {
	u32	ctrl;
	u32	status;
	u32	__pad0;
	u32	version;
	u32	adj_sec;
};

#define DCF_S_CTRL_ENABLE	BIT(0)

>>>>>>> df0cc57e
struct ptp_ocp_flash_info {
	const char *name;
	int pci_offset;
	int data_size;
	void *data;
};

<<<<<<< HEAD
struct ptp_ocp_ext_info {
	const char *name;
	int index;
	irqreturn_t (*irq_fcn)(int irq, void *priv);
	int (*enable)(void *priv, bool enable);
=======
struct ptp_ocp_i2c_info {
	const char *name;
	unsigned long fixed_rate;
	size_t data_size;
	void *data;
};

struct ptp_ocp_ext_info {
	int index;
	irqreturn_t (*irq_fcn)(int irq, void *priv);
	int (*enable)(void *priv, u32 req, bool enable);
>>>>>>> df0cc57e
};

struct ptp_ocp_ext_src {
	void __iomem		*mem;
	struct ptp_ocp		*bp;
	struct ptp_ocp_ext_info	*info;
	int			irq_vec;
};

struct ptp_ocp {
	struct pci_dev		*pdev;
	struct device		dev;
	spinlock_t		lock;
	struct ocp_reg __iomem	*reg;
	struct tod_reg __iomem	*tod;
	struct pps_reg __iomem	*pps_to_ext;
	struct pps_reg __iomem	*pps_to_clk;
<<<<<<< HEAD
	struct ptp_ocp_ext_src	*pps;
	struct ptp_ocp_ext_src	*ts0;
	struct ptp_ocp_ext_src	*ts1;
=======
	struct gpio_reg __iomem	*pps_select;
	struct gpio_reg __iomem	*sma;
	struct irig_master_reg	__iomem *irig_out;
	struct irig_slave_reg	__iomem *irig_in;
	struct dcf_master_reg	__iomem *dcf_out;
	struct dcf_slave_reg	__iomem *dcf_in;
	struct tod_reg		__iomem *nmea_out;
	struct ptp_ocp_ext_src	*pps;
	struct ptp_ocp_ext_src	*ts0;
	struct ptp_ocp_ext_src	*ts1;
	struct ptp_ocp_ext_src	*ts2;
>>>>>>> df0cc57e
	struct img_reg __iomem	*image;
	struct ptp_clock	*ptp;
	struct ptp_clock_info	ptp_info;
	struct platform_device	*i2c_ctrl;
	struct platform_device	*spi_flash;
	struct clk_hw		*i2c_clk;
	struct timer_list	watchdog;
<<<<<<< HEAD
=======
	struct dentry		*debug_root;
>>>>>>> df0cc57e
	time64_t		gnss_lost;
	int			id;
	int			n_irqs;
	int			gnss_port;
<<<<<<< HEAD
	int			mac_port;	/* miniature atomic clock */
	u8			serial[6];
	int			flash_start;
	bool			has_serial;
=======
	int			gnss2_port;
	int			mac_port;	/* miniature atomic clock */
	int			nmea_port;
	u8			serial[6];
	bool			has_serial;
	u32			pps_req_map;
	int			flash_start;
	u32			utc_tai_offset;
	u32			ts_window_adjust;
};

#define OCP_REQ_TIMESTAMP	BIT(0)
#define OCP_REQ_PPS		BIT(1)

struct ocp_resource {
	unsigned long offset;
	int size;
	int irq_vec;
	int (*setup)(struct ptp_ocp *bp, struct ocp_resource *r);
	void *extra;
	unsigned long bp_offset;
	const char * const name;
};

static int ptp_ocp_register_mem(struct ptp_ocp *bp, struct ocp_resource *r);
static int ptp_ocp_register_i2c(struct ptp_ocp *bp, struct ocp_resource *r);
static int ptp_ocp_register_spi(struct ptp_ocp *bp, struct ocp_resource *r);
static int ptp_ocp_register_serial(struct ptp_ocp *bp, struct ocp_resource *r);
static int ptp_ocp_register_ext(struct ptp_ocp *bp, struct ocp_resource *r);
static int ptp_ocp_fb_board_init(struct ptp_ocp *bp, struct ocp_resource *r);
static irqreturn_t ptp_ocp_ts_irq(int irq, void *priv);
static int ptp_ocp_ts_enable(void *priv, u32 req, bool enable);

#define bp_assign_entry(bp, res, val) ({				\
	uintptr_t addr = (uintptr_t)(bp) + (res)->bp_offset;		\
	*(typeof(val) *)addr = val;					\
})

#define OCP_RES_LOCATION(member) \
	.name = #member, .bp_offset = offsetof(struct ptp_ocp, member)

#define OCP_MEM_RESOURCE(member) \
	OCP_RES_LOCATION(member), .setup = ptp_ocp_register_mem

#define OCP_SERIAL_RESOURCE(member) \
	OCP_RES_LOCATION(member), .setup = ptp_ocp_register_serial

#define OCP_I2C_RESOURCE(member) \
	OCP_RES_LOCATION(member), .setup = ptp_ocp_register_i2c

#define OCP_SPI_RESOURCE(member) \
	OCP_RES_LOCATION(member), .setup = ptp_ocp_register_spi

#define OCP_EXT_RESOURCE(member) \
	OCP_RES_LOCATION(member), .setup = ptp_ocp_register_ext

/* This is the MSI vector mapping used.
 * 0: TS3 (and PPS)
 * 1: TS0
 * 2: TS1
 * 3: GNSS
 * 4: GNSS2
 * 5: MAC
 * 6: TS2
 * 7: I2C controller
 * 8: HWICAP (notused)
 * 9: SPI Flash
 * 10: NMEA
 */

static struct ocp_resource ocp_fb_resource[] = {
	{
		OCP_MEM_RESOURCE(reg),
		.offset = 0x01000000, .size = 0x10000,
	},
	{
		OCP_EXT_RESOURCE(ts0),
		.offset = 0x01010000, .size = 0x10000, .irq_vec = 1,
		.extra = &(struct ptp_ocp_ext_info) {
			.index = 0,
			.irq_fcn = ptp_ocp_ts_irq,
			.enable = ptp_ocp_ts_enable,
		},
	},
	{
		OCP_EXT_RESOURCE(ts1),
		.offset = 0x01020000, .size = 0x10000, .irq_vec = 2,
		.extra = &(struct ptp_ocp_ext_info) {
			.index = 1,
			.irq_fcn = ptp_ocp_ts_irq,
			.enable = ptp_ocp_ts_enable,
		},
	},
	{
		OCP_EXT_RESOURCE(ts2),
		.offset = 0x01060000, .size = 0x10000, .irq_vec = 6,
		.extra = &(struct ptp_ocp_ext_info) {
			.index = 2,
			.irq_fcn = ptp_ocp_ts_irq,
			.enable = ptp_ocp_ts_enable,
		},
	},
	{
		OCP_EXT_RESOURCE(pps),
		.offset = 0x010C0000, .size = 0x10000, .irq_vec = 0,
		.extra = &(struct ptp_ocp_ext_info) {
			.index = 3,
			.irq_fcn = ptp_ocp_ts_irq,
			.enable = ptp_ocp_ts_enable,
		},
	},
	{
		OCP_MEM_RESOURCE(pps_to_ext),
		.offset = 0x01030000, .size = 0x10000,
	},
	{
		OCP_MEM_RESOURCE(pps_to_clk),
		.offset = 0x01040000, .size = 0x10000,
	},
	{
		OCP_MEM_RESOURCE(tod),
		.offset = 0x01050000, .size = 0x10000,
	},
	{
		OCP_MEM_RESOURCE(irig_in),
		.offset = 0x01070000, .size = 0x10000,
	},
	{
		OCP_MEM_RESOURCE(irig_out),
		.offset = 0x01080000, .size = 0x10000,
	},
	{
		OCP_MEM_RESOURCE(dcf_in),
		.offset = 0x01090000, .size = 0x10000,
	},
	{
		OCP_MEM_RESOURCE(dcf_out),
		.offset = 0x010A0000, .size = 0x10000,
	},
	{
		OCP_MEM_RESOURCE(nmea_out),
		.offset = 0x010B0000, .size = 0x10000,
	},
	{
		OCP_MEM_RESOURCE(image),
		.offset = 0x00020000, .size = 0x1000,
	},
	{
		OCP_MEM_RESOURCE(pps_select),
		.offset = 0x00130000, .size = 0x1000,
	},
	{
		OCP_MEM_RESOURCE(sma),
		.offset = 0x00140000, .size = 0x1000,
	},
	{
		OCP_I2C_RESOURCE(i2c_ctrl),
		.offset = 0x00150000, .size = 0x10000, .irq_vec = 7,
		.extra = &(struct ptp_ocp_i2c_info) {
			.name = "xiic-i2c",
			.fixed_rate = 50000000,
		},
	},
	{
		OCP_SERIAL_RESOURCE(gnss_port),
		.offset = 0x00160000 + 0x1000, .irq_vec = 3,
	},
	{
		OCP_SERIAL_RESOURCE(gnss2_port),
		.offset = 0x00170000 + 0x1000, .irq_vec = 4,
	},
	{
		OCP_SERIAL_RESOURCE(mac_port),
		.offset = 0x00180000 + 0x1000, .irq_vec = 5,
	},
	{
		OCP_SERIAL_RESOURCE(nmea_port),
		.offset = 0x00190000 + 0x1000, .irq_vec = 10,
	},
	{
		OCP_SPI_RESOURCE(spi_flash),
		.offset = 0x00310000, .size = 0x10000, .irq_vec = 9,
		.extra = &(struct ptp_ocp_flash_info) {
			.name = "xilinx_spi", .pci_offset = 0,
			.data_size = sizeof(struct xspi_platform_data),
			.data = &(struct xspi_platform_data) {
				.num_chipselect = 1,
				.bits_per_word = 8,
				.num_devices = 1,
				.devices = &(struct spi_board_info) {
					.modalias = "spi-nor",
				},
			},
		},
	},
	{
		.setup = ptp_ocp_fb_board_init,
	},
	{ }
};

static const struct pci_device_id ptp_ocp_pcidev_id[] = {
	{ PCI_DEVICE_DATA(FACEBOOK, TIMECARD, &ocp_fb_resource) },
	{ 0 }
>>>>>>> df0cc57e
};
MODULE_DEVICE_TABLE(pci, ptp_ocp_pcidev_id);

static DEFINE_MUTEX(ptp_ocp_lock);
static DEFINE_IDR(ptp_ocp_idr);

struct ocp_selector {
	const char *name;
	int value;
};

static struct ocp_selector ptp_ocp_clock[] = {
	{ .name = "NONE",	.value = 0 },
	{ .name = "TOD",	.value = 1 },
	{ .name = "IRIG",	.value = 2 },
	{ .name = "PPS",	.value = 3 },
	{ .name = "PTP",	.value = 4 },
	{ .name = "RTC",	.value = 5 },
	{ .name = "DCF",	.value = 6 },
	{ .name = "REGS",	.value = 0xfe },
	{ .name = "EXT",	.value = 0xff },
	{ }
};

static struct ocp_selector ptp_ocp_sma_in[] = {
	{ .name = "10Mhz",	.value = 0x00 },
	{ .name = "PPS1",	.value = 0x01 },
	{ .name = "PPS2",	.value = 0x02 },
	{ .name = "TS1",	.value = 0x04 },
	{ .name = "TS2",	.value = 0x08 },
	{ .name = "IRIG",	.value = 0x10 },
	{ .name = "DCF",	.value = 0x20 },
	{ }
};

static struct ocp_selector ptp_ocp_sma_out[] = {
	{ .name = "10Mhz",	.value = 0x00 },
	{ .name = "PHC",	.value = 0x01 },
	{ .name = "MAC",	.value = 0x02 },
	{ .name = "GNSS",	.value = 0x04 },
	{ .name = "GNSS2",	.value = 0x08 },
	{ .name = "IRIG",	.value = 0x10 },
	{ .name = "DCF",	.value = 0x20 },
	{ }
};

static const char *
ptp_ocp_select_name_from_val(struct ocp_selector *tbl, int val)
{
	int i;

	for (i = 0; tbl[i].name; i++)
		if (tbl[i].value == val)
			return tbl[i].name;
	return NULL;
}

static int
ptp_ocp_select_val_from_name(struct ocp_selector *tbl, const char *name)
{
	const char *select;
	int i;

	for (i = 0; tbl[i].name; i++) {
		select = tbl[i].name;
		if (!strncasecmp(name, select, strlen(select)))
			return tbl[i].value;
	}
	return -EINVAL;
}

static ssize_t
ptp_ocp_select_table_show(struct ocp_selector *tbl, char *buf)
{
	ssize_t count;
	int i;

	count = 0;
	for (i = 0; tbl[i].name; i++)
		count += sysfs_emit_at(buf, count, "%s ", tbl[i].name);
	if (count)
		count--;
	count += sysfs_emit_at(buf, count, "\n");
	return count;
}

struct ocp_resource {
	unsigned long offset;
	int size;
	int irq_vec;
	int (*setup)(struct ptp_ocp *bp, struct ocp_resource *r);
	void *extra;
	unsigned long bp_offset;
};

static int ptp_ocp_register_mem(struct ptp_ocp *bp, struct ocp_resource *r);
static int ptp_ocp_register_i2c(struct ptp_ocp *bp, struct ocp_resource *r);
static int ptp_ocp_register_spi(struct ptp_ocp *bp, struct ocp_resource *r);
static int ptp_ocp_register_serial(struct ptp_ocp *bp, struct ocp_resource *r);
static int ptp_ocp_register_ext(struct ptp_ocp *bp, struct ocp_resource *r);
static int ptp_ocp_fb_board_init(struct ptp_ocp *bp, struct ocp_resource *r);
static irqreturn_t ptp_ocp_ts_irq(int irq, void *priv);
static int ptp_ocp_ts_enable(void *priv, bool enable);

#define bp_assign_entry(bp, res, val) ({				\
	uintptr_t addr = (uintptr_t)(bp) + (res)->bp_offset;		\
	*(typeof(val) *)addr = val;					\
})

#define OCP_RES_LOCATION(member) \
	.bp_offset = offsetof(struct ptp_ocp, member)

#define OCP_MEM_RESOURCE(member) \
	OCP_RES_LOCATION(member), .setup = ptp_ocp_register_mem

#define OCP_SERIAL_RESOURCE(member) \
	OCP_RES_LOCATION(member), .setup = ptp_ocp_register_serial

#define OCP_I2C_RESOURCE(member) \
	OCP_RES_LOCATION(member), .setup = ptp_ocp_register_i2c

#define OCP_SPI_RESOURCE(member) \
	OCP_RES_LOCATION(member), .setup = ptp_ocp_register_spi

#define OCP_EXT_RESOURCE(member) \
	OCP_RES_LOCATION(member), .setup = ptp_ocp_register_ext

/* This is the MSI vector mapping used.
 * 0: N/C
 * 1: TS0
 * 2: TS1
 * 3: GPS
 * 4: GPS2 (n/c)
 * 5: MAC
 * 6: SPI IMU (inertial measurement unit)
 * 7: I2C oscillator
 * 8: HWICAP
 * 9: SPI Flash
 */

static struct ocp_resource ocp_fb_resource[] = {
	{
		OCP_MEM_RESOURCE(reg),
		.offset = 0x01000000, .size = 0x10000,
	},
	{
		OCP_EXT_RESOURCE(ts0),
		.offset = 0x01010000, .size = 0x10000, .irq_vec = 1,
		.extra = &(struct ptp_ocp_ext_info) {
			.name = "ts0", .index = 0,
			.irq_fcn = ptp_ocp_ts_irq,
			.enable = ptp_ocp_ts_enable,
		},
	},
	{
		OCP_EXT_RESOURCE(ts1),
		.offset = 0x01020000, .size = 0x10000, .irq_vec = 2,
		.extra = &(struct ptp_ocp_ext_info) {
			.name = "ts1", .index = 1,
			.irq_fcn = ptp_ocp_ts_irq,
			.enable = ptp_ocp_ts_enable,
		},
	},
	{
		OCP_MEM_RESOURCE(pps_to_ext),
		.offset = 0x01030000, .size = 0x10000,
	},
	{
		OCP_MEM_RESOURCE(pps_to_clk),
		.offset = 0x01040000, .size = 0x10000,
	},
	{
		OCP_MEM_RESOURCE(tod),
		.offset = 0x01050000, .size = 0x10000,
	},
	{
		OCP_MEM_RESOURCE(image),
		.offset = 0x00020000, .size = 0x1000,
	},
	{
		OCP_I2C_RESOURCE(i2c_ctrl),
		.offset = 0x00150000, .size = 0x10000, .irq_vec = 7,
	},
	{
		OCP_SERIAL_RESOURCE(gnss_port),
		.offset = 0x00160000 + 0x1000, .irq_vec = 3,
	},
	{
		OCP_SERIAL_RESOURCE(mac_port),
		.offset = 0x00180000 + 0x1000, .irq_vec = 5,
	},
	{
		OCP_SPI_RESOURCE(spi_flash),
		.offset = 0x00310000, .size = 0x10000, .irq_vec = 9,
		.extra = &(struct ptp_ocp_flash_info) {
			.name = "xilinx_spi", .pci_offset = 0,
			.data_size = sizeof(struct xspi_platform_data),
			.data = &(struct xspi_platform_data) {
				.num_chipselect = 1,
				.bits_per_word = 8,
				.num_devices = 1,
				.devices = &(struct spi_board_info) {
					.modalias = "spi-nor",
				},
			},
		},
	},
	{
		.setup = ptp_ocp_fb_board_init,
	},
	{ }
};

static const struct pci_device_id ptp_ocp_pcidev_id[] = {
	{ PCI_DEVICE_DATA(FACEBOOK, TIMECARD, &ocp_fb_resource) },
	{ 0 }
};
MODULE_DEVICE_TABLE(pci, ptp_ocp_pcidev_id);

static DEFINE_MUTEX(ptp_ocp_lock);
static DEFINE_IDR(ptp_ocp_idr);

static struct {
	const char *name;
	int value;
} ptp_ocp_clock[] = {
	{ .name = "NONE",	.value = 0 },
	{ .name = "TOD",	.value = 1 },
	{ .name = "IRIG",	.value = 2 },
	{ .name = "PPS",	.value = 3 },
	{ .name = "PTP",	.value = 4 },
	{ .name = "RTC",	.value = 5 },
	{ .name = "DCF",	.value = 6 },
	{ .name = "REGS",	.value = 0xfe },
	{ .name = "EXT",	.value = 0xff },
};

static const char *
ptp_ocp_clock_name_from_val(int val)
{
	int i;

	for (i = 0; i < ARRAY_SIZE(ptp_ocp_clock); i++)
		if (ptp_ocp_clock[i].value == val)
			return ptp_ocp_clock[i].name;
	return NULL;
}

static int
ptp_ocp_clock_val_from_name(const char *name)
{
	const char *clk;
	int i;

	for (i = 0; i < ARRAY_SIZE(ptp_ocp_clock); i++) {
		clk = ptp_ocp_clock[i].name;
		if (!strncasecmp(name, clk, strlen(clk)))
			return ptp_ocp_clock[i].value;
	}
	return -EINVAL;
}

static int
__ptp_ocp_gettime_locked(struct ptp_ocp *bp, struct timespec64 *ts,
			 struct ptp_system_timestamp *sts)
{
	u32 ctrl, time_sec, time_ns;
	int i;

	ptp_read_system_prets(sts);

	ctrl = OCP_CTRL_READ_TIME_REQ | OCP_CTRL_ENABLE;
	iowrite32(ctrl, &bp->reg->ctrl);

	for (i = 0; i < 100; i++) {
		ctrl = ioread32(&bp->reg->ctrl);
		if (ctrl & OCP_CTRL_READ_TIME_DONE)
			break;
	}
	ptp_read_system_postts(sts);

	if (sts && bp->ts_window_adjust) {
		s64 ns = timespec64_to_ns(&sts->post_ts);

		sts->post_ts = ns_to_timespec64(ns - bp->ts_window_adjust);
	}

	time_ns = ioread32(&bp->reg->time_ns);
	time_sec = ioread32(&bp->reg->time_sec);

	ts->tv_sec = time_sec;
	ts->tv_nsec = time_ns;

	return ctrl & OCP_CTRL_READ_TIME_DONE ? 0 : -ETIMEDOUT;
}

static int
ptp_ocp_gettimex(struct ptp_clock_info *ptp_info, struct timespec64 *ts,
		 struct ptp_system_timestamp *sts)
{
	struct ptp_ocp *bp = container_of(ptp_info, struct ptp_ocp, ptp_info);
	unsigned long flags;
	int err;

	spin_lock_irqsave(&bp->lock, flags);
	err = __ptp_ocp_gettime_locked(bp, ts, sts);
	spin_unlock_irqrestore(&bp->lock, flags);

	return err;
}

static void
__ptp_ocp_settime_locked(struct ptp_ocp *bp, const struct timespec64 *ts)
{
	u32 ctrl, time_sec, time_ns;
	u32 select;

	time_ns = ts->tv_nsec;
	time_sec = ts->tv_sec;

	select = ioread32(&bp->reg->select);
	iowrite32(OCP_SELECT_CLK_REG, &bp->reg->select);

	iowrite32(time_ns, &bp->reg->adjust_ns);
	iowrite32(time_sec, &bp->reg->adjust_sec);

	ctrl = OCP_CTRL_ADJUST_TIME | OCP_CTRL_ENABLE;
	iowrite32(ctrl, &bp->reg->ctrl);

	/* restore clock selection */
	iowrite32(select >> 16, &bp->reg->select);
}

static int
ptp_ocp_settime(struct ptp_clock_info *ptp_info, const struct timespec64 *ts)
{
	struct ptp_ocp *bp = container_of(ptp_info, struct ptp_ocp, ptp_info);
	unsigned long flags;

	spin_lock_irqsave(&bp->lock, flags);
	__ptp_ocp_settime_locked(bp, ts);
	spin_unlock_irqrestore(&bp->lock, flags);

	return 0;
}

static void
__ptp_ocp_adjtime_locked(struct ptp_ocp *bp, u64 adj_val)
{
	u32 select, ctrl;

	select = ioread32(&bp->reg->select);
	iowrite32(OCP_SELECT_CLK_REG, &bp->reg->select);

	iowrite32(adj_val, &bp->reg->offset_ns);
	iowrite32(adj_val & 0x7f, &bp->reg->offset_window_ns);

	ctrl = OCP_CTRL_ADJUST_OFFSET | OCP_CTRL_ENABLE;
	iowrite32(ctrl, &bp->reg->ctrl);

	/* restore clock selection */
	iowrite32(select >> 16, &bp->reg->select);
}

static int
ptp_ocp_adjtime(struct ptp_clock_info *ptp_info, s64 delta_ns)
{
	struct ptp_ocp *bp = container_of(ptp_info, struct ptp_ocp, ptp_info);
	unsigned long flags;
	u32 adj_ns, sign;

	sign = delta_ns < 0 ? BIT(31) : 0;
	adj_ns = sign ? -delta_ns : delta_ns;

	spin_lock_irqsave(&bp->lock, flags);
	__ptp_ocp_adjtime_locked(bp, sign | adj_ns);
	spin_unlock_irqrestore(&bp->lock, flags);

	return 0;
}

static int
ptp_ocp_null_adjfine(struct ptp_clock_info *ptp_info, long scaled_ppm)
{
	if (scaled_ppm == 0)
		return 0;

	return -EOPNOTSUPP;
}

static int
<<<<<<< HEAD
ptp_ocp_adjphase(struct ptp_clock_info *ptp_info, s32 phase_ns)
=======
ptp_ocp_null_adjphase(struct ptp_clock_info *ptp_info, s32 phase_ns)
>>>>>>> df0cc57e
{
	return -EOPNOTSUPP;
}

static int
ptp_ocp_enable(struct ptp_clock_info *ptp_info, struct ptp_clock_request *rq,
	       int on)
{
	struct ptp_ocp *bp = container_of(ptp_info, struct ptp_ocp, ptp_info);
	struct ptp_ocp_ext_src *ext = NULL;
<<<<<<< HEAD
=======
	u32 req;
>>>>>>> df0cc57e
	int err;

	switch (rq->type) {
	case PTP_CLK_REQ_EXTTS:
<<<<<<< HEAD
=======
		req = OCP_REQ_TIMESTAMP;
>>>>>>> df0cc57e
		switch (rq->extts.index) {
		case 0:
			ext = bp->ts0;
			break;
		case 1:
			ext = bp->ts1;
			break;
<<<<<<< HEAD
		}
		break;
	case PTP_CLK_REQ_PPS:
		ext = bp->pps;
		break;
=======
		case 2:
			ext = bp->ts2;
			break;
		case 3:
			ext = bp->pps;
			break;
		}
		break;
	case PTP_CLK_REQ_PPS:
		req = OCP_REQ_PPS;
		ext = bp->pps;
		break;
	case PTP_CLK_REQ_PEROUT:
		if (on &&
		    (rq->perout.period.sec != 1 || rq->perout.period.nsec != 0))
			return -EINVAL;
		/* This is a request for 1PPS on an output SMA.
		 * Allow, but assume manual configuration.
		 */
		return 0;
>>>>>>> df0cc57e
	default:
		return -EOPNOTSUPP;
	}

	err = -ENXIO;
	if (ext)
<<<<<<< HEAD
		err = ext->info->enable(ext, on);
=======
		err = ext->info->enable(ext, req, on);
>>>>>>> df0cc57e

	return err;
}

static const struct ptp_clock_info ptp_ocp_clock_info = {
	.owner		= THIS_MODULE,
	.name		= KBUILD_MODNAME,
	.max_adj	= 100000000,
	.gettimex64	= ptp_ocp_gettimex,
	.settime64	= ptp_ocp_settime,
	.adjtime	= ptp_ocp_adjtime,
	.adjfine	= ptp_ocp_null_adjfine,
<<<<<<< HEAD
	.adjphase	= ptp_ocp_adjphase,
	.enable		= ptp_ocp_enable,
	.pps		= true,
	.n_ext_ts	= 2,
=======
	.adjphase	= ptp_ocp_null_adjphase,
	.enable		= ptp_ocp_enable,
	.pps		= true,
	.n_ext_ts	= 4,
	.n_per_out	= 1,
>>>>>>> df0cc57e
};

static void
__ptp_ocp_clear_drift_locked(struct ptp_ocp *bp)
{
	u32 ctrl, select;

	select = ioread32(&bp->reg->select);
	iowrite32(OCP_SELECT_CLK_REG, &bp->reg->select);

	iowrite32(0, &bp->reg->drift_ns);

<<<<<<< HEAD
	ctrl = ioread32(&bp->reg->ctrl);
	ctrl |= OCP_CTRL_ADJUST_DRIFT;
=======
	ctrl = OCP_CTRL_ADJUST_DRIFT | OCP_CTRL_ENABLE;
>>>>>>> df0cc57e
	iowrite32(ctrl, &bp->reg->ctrl);

	/* restore clock selection */
	iowrite32(select >> 16, &bp->reg->select);
}

static void
ptp_ocp_watchdog(struct timer_list *t)
{
	struct ptp_ocp *bp = from_timer(bp, t, watchdog);
	unsigned long flags;
	u32 status;

	status = ioread32(&bp->pps_to_clk->status);

	if (status & PPS_STATUS_SUPERV_ERR) {
		iowrite32(status, &bp->pps_to_clk->status);
		if (!bp->gnss_lost) {
			spin_lock_irqsave(&bp->lock, flags);
			__ptp_ocp_clear_drift_locked(bp);
			spin_unlock_irqrestore(&bp->lock, flags);
			bp->gnss_lost = ktime_get_real_seconds();
		}

	} else if (bp->gnss_lost) {
		bp->gnss_lost = 0;
	}

	mod_timer(&bp->watchdog, jiffies + HZ);
}

<<<<<<< HEAD
=======
static void
ptp_ocp_estimate_pci_timing(struct ptp_ocp *bp)
{
	ktime_t start, end;
	ktime_t delay;
	u32 ctrl;

	ctrl = ioread32(&bp->reg->ctrl);
	ctrl = OCP_CTRL_READ_TIME_REQ | OCP_CTRL_ENABLE;

	iowrite32(ctrl, &bp->reg->ctrl);

	start = ktime_get_ns();

	ctrl = ioread32(&bp->reg->ctrl);

	end = ktime_get_ns();

	delay = end - start;
	bp->ts_window_adjust = (delay >> 5) * 3;
}

>>>>>>> df0cc57e
static int
ptp_ocp_init_clock(struct ptp_ocp *bp)
{
	struct timespec64 ts;
	bool sync;
	u32 ctrl;

	ctrl = OCP_CTRL_ENABLE;
	iowrite32(ctrl, &bp->reg->ctrl);

	/* NO DRIFT Correction */
	/* offset_p:i 1/8, offset_i: 1/16, drift_p: 0, drift_i: 0 */
	iowrite32(0x2000, &bp->reg->servo_offset_p);
	iowrite32(0x1000, &bp->reg->servo_offset_i);
	iowrite32(0,	  &bp->reg->servo_drift_p);
	iowrite32(0,	  &bp->reg->servo_drift_i);

	/* latch servo values */
	ctrl |= OCP_CTRL_ADJUST_SERVO;
	iowrite32(ctrl, &bp->reg->ctrl);

	/* NO DRIFT Correction */
	/* offset_p:i 1/8, offset_i: 1/16, drift_p: 0, drift_i: 0 */
	iowrite32(0x2000, &bp->reg->servo_offset_p);
	iowrite32(0x1000, &bp->reg->servo_offset_i);
	iowrite32(0,	  &bp->reg->servo_drift_p);
	iowrite32(0,	  &bp->reg->servo_drift_i);

	/* latch servo values */
	ctrl |= OCP_CTRL_ADJUST_SERVO;
	iowrite32(ctrl, &bp->reg->ctrl);

	if ((ioread32(&bp->reg->ctrl) & OCP_CTRL_ENABLE) == 0) {
		dev_err(&bp->pdev->dev, "clock not enabled\n");
		return -ENODEV;
	}

	ptp_ocp_estimate_pci_timing(bp);

	sync = ioread32(&bp->reg->status) & OCP_STATUS_IN_SYNC;
	if (!sync) {
		ktime_get_clocktai_ts64(&ts);
		ptp_ocp_settime(&bp->ptp_info, &ts);
	}

	/* If there is a clock supervisor, then enable the watchdog */
	if (bp->pps_to_clk) {
		timer_setup(&bp->watchdog, ptp_ocp_watchdog, 0);
		mod_timer(&bp->watchdog, jiffies + HZ);
	}

	timer_setup(&bp->watchdog, ptp_ocp_watchdog, 0);
	mod_timer(&bp->watchdog, jiffies + HZ);

	return 0;
}

static void
ptp_ocp_utc_distribute(struct ptp_ocp *bp, u32 val)
{
	unsigned long flags;

	spin_lock_irqsave(&bp->lock, flags);

	bp->utc_tai_offset = val;

	if (bp->irig_out)
		iowrite32(val, &bp->irig_out->adj_sec);
	if (bp->dcf_out)
		iowrite32(val, &bp->dcf_out->adj_sec);
	if (bp->nmea_out)
		iowrite32(val, &bp->nmea_out->adj_sec);

	spin_unlock_irqrestore(&bp->lock, flags);
}

static void
ptp_ocp_tod_init(struct ptp_ocp *bp)
{
	u32 ctrl, reg;

	ctrl = ioread32(&bp->tod->ctrl);
	ctrl |= TOD_CTRL_PROTOCOL | TOD_CTRL_ENABLE;
	ctrl &= ~(TOD_CTRL_DISABLE_FMT_A | TOD_CTRL_DISABLE_FMT_B);
	iowrite32(ctrl, &bp->tod->ctrl);

	reg = ioread32(&bp->tod->utc_status);
	if (reg & TOD_STATUS_UTC_VALID)
		ptp_ocp_utc_distribute(bp, reg & TOD_STATUS_UTC_MASK);
}

static void
ptp_ocp_tod_info(struct ptp_ocp *bp)
{
	static const char * const proto_name[] = {
		"NMEA", "NMEA_ZDA", "NMEA_RMC", "NMEA_none",
		"UBX", "UBX_UTC", "UBX_LS", "UBX_none"
	};
	static const char * const gnss_name[] = {
		"ALL", "COMBINED", "GPS", "GLONASS", "GALILEO", "BEIDOU",
	};
	u32 version, ctrl, reg;
	int idx;

	version = ioread32(&bp->tod->version);
	dev_info(&bp->pdev->dev, "TOD Version %d.%d.%d\n",
		 version >> 24, (version >> 16) & 0xff, version & 0xffff);

	ctrl = ioread32(&bp->tod->ctrl);
	idx = ctrl & TOD_CTRL_PROTOCOL ? 4 : 0;
	idx += (ctrl >> 16) & 3;
	dev_info(&bp->pdev->dev, "control: %x\n", ctrl);
	dev_info(&bp->pdev->dev, "TOD Protocol %s %s\n", proto_name[idx],
		 ctrl & TOD_CTRL_ENABLE ? "enabled" : "");

	idx = (ctrl >> TOD_CTRL_GNSS_SHIFT) & TOD_CTRL_GNSS_MASK;
	if (idx < ARRAY_SIZE(gnss_name))
		dev_info(&bp->pdev->dev, "GNSS %s\n", gnss_name[idx]);

	reg = ioread32(&bp->tod->status);
	dev_info(&bp->pdev->dev, "status: %x\n", reg);

	reg = ioread32(&bp->tod->adj_sec);
	dev_info(&bp->pdev->dev, "correction: %d\n", reg);

	reg = ioread32(&bp->tod->utc_status);
	dev_info(&bp->pdev->dev, "utc_status: %x\n", reg);
	dev_info(&bp->pdev->dev, "utc_offset: %d  valid:%d  leap_valid:%d\n",
		 reg & TOD_STATUS_UTC_MASK, reg & TOD_STATUS_UTC_VALID ? 1 : 0,
		 reg & TOD_STATUS_LEAP_VALID ? 1 : 0);
}

static int
ptp_ocp_firstchild(struct device *dev, void *data)
<<<<<<< HEAD
{
	return 1;
}

static int
ptp_ocp_read_i2c(struct i2c_adapter *adap, u8 addr, u8 reg, u8 sz, u8 *data)
{
	struct i2c_msg msgs[2] = {
		{
			.addr = addr,
			.len = 1,
			.buf = &reg,
		},
		{
			.addr = addr,
			.flags = I2C_M_RD,
			.len = 2,
			.buf = data,
		},
	};
	int err;
	u8 len;

	/* xiic-i2c for some stupid reason only does 2 byte reads. */
	while (sz) {
		len = min_t(u8, sz, 2);
		msgs[1].len = len;
		err = i2c_transfer(adap, msgs, 2);
		if (err != msgs[1].len)
			return err;
		msgs[1].buf += len;
		reg += len;
		sz -= len;
	}
	return 0;
}

static void
ptp_ocp_get_serial_number(struct ptp_ocp *bp)
{
	struct i2c_adapter *adap;
	struct device *dev;
	int err;

	dev = device_find_child(&bp->i2c_ctrl->dev, NULL, ptp_ocp_firstchild);
	if (!dev) {
		dev_err(&bp->pdev->dev, "Can't find I2C adapter\n");
		return;
	}

	adap = i2c_verify_adapter(dev);
	if (!adap) {
		dev_err(&bp->pdev->dev, "device '%s' isn't an I2C adapter\n",
			dev_name(dev));
		goto out;
	}

	err = ptp_ocp_read_i2c(adap, 0x58, 0x9A, 6, bp->serial);
	if (err) {
		dev_err(&bp->pdev->dev, "could not read eeprom: %d\n", err);
		goto out;
	}

	bp->has_serial = true;

out:
	put_device(dev);
}

static void
ptp_ocp_info(struct ptp_ocp *bp)
{
	u32 version, select;

	version = ioread32(&bp->reg->version);
	select = ioread32(&bp->reg->select);
	dev_info(&bp->pdev->dev, "Version %d.%d.%d, clock %s, device ptp%d\n",
		 version >> 24, (version >> 16) & 0xff, version & 0xffff,
		 ptp_ocp_clock_name_from_val(select >> 16),
		 ptp_clock_index(bp->ptp));

	ptp_ocp_tod_info(bp);
=======
{
	return 1;
>>>>>>> df0cc57e
}

static struct device *
ptp_ocp_find_flash(struct ptp_ocp *bp)
{
	struct device *dev, *last;

	last = NULL;
	dev = &bp->spi_flash->dev;

	while ((dev = device_find_child(dev, NULL, ptp_ocp_firstchild))) {
		if (!strcmp("mtd", dev_bus_name(dev)))
			break;
		put_device(last);
		last = dev;
	}
	put_device(last);

	return dev;
}

static int
<<<<<<< HEAD
ptp_ocp_devlink_flash(struct devlink *devlink, struct device *dev,
		      const struct firmware *fw)
{
	struct mtd_info *mtd = dev_get_drvdata(dev);
	struct ptp_ocp *bp = devlink_priv(devlink);
	size_t off, len, resid, wrote;
	struct erase_info erase;
	size_t base, blksz;
	int err = 0;

	off = 0;
	base = bp->flash_start;
	blksz = 4096;
	resid = fw->size;

	while (resid) {
		devlink_flash_update_status_notify(devlink, "Flashing",
						   NULL, off, fw->size);

		len = min_t(size_t, resid, blksz);
		erase.addr = base + off;
		erase.len = blksz;

		err = mtd_erase(mtd, &erase);
		if (err)
			goto out;

		err = mtd_write(mtd, base + off, len, &wrote, &fw->data[off]);
		if (err)
			goto out;

		off += blksz;
		resid -= len;
	}
out:
	return err;
}

static int
ptp_ocp_devlink_flash_update(struct devlink *devlink,
			     struct devlink_flash_update_params *params,
			     struct netlink_ext_ack *extack)
{
	struct ptp_ocp *bp = devlink_priv(devlink);
	struct device *dev;
	const char *msg;
	int err;

	dev = ptp_ocp_find_flash(bp);
	if (!dev) {
		dev_err(&bp->pdev->dev, "Can't find Flash SPI adapter\n");
		return -ENODEV;
	}

	devlink_flash_update_status_notify(devlink, "Preparing to flash",
					   NULL, 0, 0);

	err = ptp_ocp_devlink_flash(devlink, dev, params->fw);

	msg = err ? "Flash error" : "Flash complete";
	devlink_flash_update_status_notify(devlink, msg, NULL, 0, 0);

	put_device(dev);
	return err;
}

static int
ptp_ocp_devlink_info_get(struct devlink *devlink, struct devlink_info_req *req,
			 struct netlink_ext_ack *extack)
{
	struct ptp_ocp *bp = devlink_priv(devlink);
	char buf[32];
	int err;

	err = devlink_info_driver_name_put(req, KBUILD_MODNAME);
	if (err)
		return err;

	if (bp->image) {
		u32 ver = ioread32(&bp->image->version);

		if (ver & 0xffff) {
			sprintf(buf, "%d", ver);
			err = devlink_info_version_running_put(req,
							       "fw",
							       buf);
		} else {
			sprintf(buf, "%d", ver >> 16);
			err = devlink_info_version_running_put(req,
							       "loader",
							       buf);
		}
		if (err)
			return err;
	}

	if (!bp->has_serial)
		ptp_ocp_get_serial_number(bp);

	if (bp->has_serial) {
		sprintf(buf, "%pM", bp->serial);
		err = devlink_info_serial_number_put(req, buf);
		if (err)
			return err;
	}

	return 0;
}

static const struct devlink_ops ptp_ocp_devlink_ops = {
	.flash_update = ptp_ocp_devlink_flash_update,
	.info_get = ptp_ocp_devlink_info_get,
};

static void __iomem *
__ptp_ocp_get_mem(struct ptp_ocp *bp, unsigned long start, int size)
{
	struct resource res = DEFINE_RES_MEM_NAMED(start, size, "ptp_ocp");

	return devm_ioremap_resource(&bp->pdev->dev, &res);
}

static void __iomem *
ptp_ocp_get_mem(struct ptp_ocp *bp, struct ocp_resource *r)
{
	unsigned long start;

	start = pci_resource_start(bp->pdev, 0) + r->offset;
	return __ptp_ocp_get_mem(bp, start, r->size);
}

static void
ptp_ocp_set_irq_resource(struct resource *res, int irq)
{
	struct resource r = DEFINE_RES_IRQ(irq);
	*res = r;
}

static void
ptp_ocp_set_mem_resource(struct resource *res, unsigned long start, int size)
{
	struct resource r = DEFINE_RES_MEM(start, size);
	*res = r;
}

static int
ptp_ocp_register_spi(struct ptp_ocp *bp, struct ocp_resource *r)
{
	struct ptp_ocp_flash_info *info;
	struct pci_dev *pdev = bp->pdev;
	struct platform_device *p;
	struct resource res[2];
	unsigned long start;
	int id;

	/* XXX hack to work around old FPGA */
	if (bp->n_irqs < 10) {
		dev_err(&bp->pdev->dev, "FPGA does not have SPI devices\n");
		return 0;
	}

	if (r->irq_vec > bp->n_irqs) {
		dev_err(&bp->pdev->dev, "spi device irq %d out of range\n",
			r->irq_vec);
		return 0;
	}

	start = pci_resource_start(pdev, 0) + r->offset;
	ptp_ocp_set_mem_resource(&res[0], start, r->size);
	ptp_ocp_set_irq_resource(&res[1], pci_irq_vector(pdev, r->irq_vec));

	info = r->extra;
	id = pci_dev_id(pdev) << 1;
	id += info->pci_offset;

	p = platform_device_register_resndata(&pdev->dev, info->name, id,
					      res, 2, info->data,
					      info->data_size);
	if (IS_ERR(p))
		return PTR_ERR(p);

	bp_assign_entry(bp, r, p);

	return 0;
}

static struct platform_device *
ptp_ocp_i2c_bus(struct pci_dev *pdev, struct ocp_resource *r, int id)
{
	struct resource res[2];
	unsigned long start;

	start = pci_resource_start(pdev, 0) + r->offset;
	ptp_ocp_set_mem_resource(&res[0], start, r->size);
	ptp_ocp_set_irq_resource(&res[1], pci_irq_vector(pdev, r->irq_vec));

	return platform_device_register_resndata(&pdev->dev, "xiic-i2c",
						 id, res, 2, NULL, 0);
}

static int
ptp_ocp_register_i2c(struct ptp_ocp *bp, struct ocp_resource *r)
{
	struct pci_dev *pdev = bp->pdev;
	struct platform_device *p;
	struct clk_hw *clk;
	char buf[32];
	int id;

	if (r->irq_vec > bp->n_irqs) {
		dev_err(&bp->pdev->dev, "i2c device irq %d out of range\n",
			r->irq_vec);
		return 0;
	}

	id = pci_dev_id(bp->pdev);

	sprintf(buf, "AXI.%d", id);
	clk = clk_hw_register_fixed_rate(&pdev->dev, buf, NULL, 0, 50000000);
	if (IS_ERR(clk))
		return PTR_ERR(clk);
	bp->i2c_clk = clk;

	sprintf(buf, "xiic-i2c.%d", id);
	devm_clk_hw_register_clkdev(&pdev->dev, clk, NULL, buf);
	p = ptp_ocp_i2c_bus(bp->pdev, r, id);
	if (IS_ERR(p))
		return PTR_ERR(p);

	bp_assign_entry(bp, r, p);

	return 0;
}

static irqreturn_t
ptp_ocp_ts_irq(int irq, void *priv)
{
	struct ptp_ocp_ext_src *ext = priv;
	struct ts_reg __iomem *reg = ext->mem;
	struct ptp_clock_event ev;
	u32 sec, nsec;

	/* XXX should fix API - this converts s/ns -> ts -> s/ns */
	sec = ioread32(&reg->time_sec);
	nsec = ioread32(&reg->time_ns);

	ev.type = PTP_CLOCK_EXTTS;
	ev.index = ext->info->index;
	ev.timestamp = sec * 1000000000ULL + nsec;

	ptp_clock_event(ext->bp->ptp, &ev);

	iowrite32(1, &reg->intr);	/* write 1 to ack */

	return IRQ_HANDLED;
}

static int
ptp_ocp_ts_enable(void *priv, bool enable)
{
	struct ptp_ocp_ext_src *ext = priv;
	struct ts_reg __iomem *reg = ext->mem;

	if (enable) {
		iowrite32(1, &reg->enable);
		iowrite32(1, &reg->intr_mask);
		iowrite32(1, &reg->intr);
	} else {
		iowrite32(0, &reg->intr_mask);
		iowrite32(0, &reg->enable);
	}

	return 0;
}

static void
ptp_ocp_unregister_ext(struct ptp_ocp_ext_src *ext)
{
	ext->info->enable(ext, false);
	pci_free_irq(ext->bp->pdev, ext->irq_vec, ext);
	kfree(ext);
}

static int
ptp_ocp_register_ext(struct ptp_ocp *bp, struct ocp_resource *r)
{
	struct pci_dev *pdev = bp->pdev;
	struct ptp_ocp_ext_src *ext;
	int err;

	ext = kzalloc(sizeof(*ext), GFP_KERNEL);
	if (!ext)
		return -ENOMEM;

	err = -EINVAL;
	ext->mem = ptp_ocp_get_mem(bp, r);
	if (!ext->mem)
		goto out;

	ext->bp = bp;
	ext->info = r->extra;
	ext->irq_vec = r->irq_vec;

	err = pci_request_irq(pdev, r->irq_vec, ext->info->irq_fcn, NULL,
			      ext, "ocp%d.%s", bp->id, ext->info->name);
	if (err) {
		dev_err(&pdev->dev, "Could not get irq %d\n", r->irq_vec);
		goto out;
	}

	bp_assign_entry(bp, r, ext);

	return 0;

out:
	kfree(ext);
	return err;
}

static int
ptp_ocp_serial_line(struct ptp_ocp *bp, struct ocp_resource *r)
{
	struct pci_dev *pdev = bp->pdev;
	struct uart_8250_port uart;

	/* Setting UPF_IOREMAP and leaving port.membase unspecified lets
	 * the serial port device claim and release the pci resource.
	 */
	memset(&uart, 0, sizeof(uart));
	uart.port.dev = &pdev->dev;
	uart.port.iotype = UPIO_MEM;
	uart.port.regshift = 2;
	uart.port.mapbase = pci_resource_start(pdev, 0) + r->offset;
	uart.port.irq = pci_irq_vector(pdev, r->irq_vec);
	uart.port.uartclk = 50000000;
	uart.port.flags = UPF_FIXED_TYPE | UPF_IOREMAP;
	uart.port.type = PORT_16550A;

	return serial8250_register_8250_port(&uart);
}

static int
ptp_ocp_register_serial(struct ptp_ocp *bp, struct ocp_resource *r)
{
	int port;

	if (r->irq_vec > bp->n_irqs) {
		dev_err(&bp->pdev->dev, "serial device irq %d out of range\n",
			r->irq_vec);
		return 0;
	}

	port = ptp_ocp_serial_line(bp, r);
	if (port < 0)
		return port;

	bp_assign_entry(bp, r, port);

	return 0;
}

static int
ptp_ocp_register_mem(struct ptp_ocp *bp, struct ocp_resource *r)
{
	void __iomem *mem;

	mem = ptp_ocp_get_mem(bp, r);
	if (!mem)
		return -EINVAL;

	bp_assign_entry(bp, r, mem);

	return 0;
}

/* FB specific board initializers; last "resource" registered. */
static int
ptp_ocp_fb_board_init(struct ptp_ocp *bp, struct ocp_resource *r)
{
	bp->flash_start = 1024 * 4096;

	return ptp_ocp_init_clock(bp);
}

static int
ptp_ocp_register_resources(struct ptp_ocp *bp, kernel_ulong_t driver_data)
{
	struct ocp_resource *r, *table;
	int err = 0;

	table = (struct ocp_resource *)driver_data;
	for (r = table; r->setup; r++) {
		err = r->setup(bp, r);
		if (err)
			break;
	}
	return err;
}

static ssize_t
serialnum_show(struct device *dev, struct device_attribute *attr, char *buf)
{
	struct ptp_ocp *bp = dev_get_drvdata(dev);

	if (!bp->has_serial)
		ptp_ocp_get_serial_number(bp);

	return sysfs_emit(buf, "%pM\n", bp->serial);
}
static DEVICE_ATTR_RO(serialnum);

static ssize_t
gnss_sync_show(struct device *dev, struct device_attribute *attr, char *buf)
{
	struct ptp_ocp *bp = dev_get_drvdata(dev);
	ssize_t ret;

	if (bp->gnss_lost)
		ret = sysfs_emit(buf, "LOST @ %ptT\n", &bp->gnss_lost);
	else
		ret = sysfs_emit(buf, "SYNC\n");

	return ret;
}
static DEVICE_ATTR_RO(gnss_sync);

static ssize_t
clock_source_show(struct device *dev, struct device_attribute *attr, char *buf)
{
	struct ptp_ocp *bp = dev_get_drvdata(dev);
	const char *p;
	u32 select;

	select = ioread32(&bp->reg->select);
	p = ptp_ocp_clock_name_from_val(select >> 16);

	return sysfs_emit(buf, "%s\n", p);
}

static ssize_t
clock_source_store(struct device *dev, struct device_attribute *attr,
		   const char *buf, size_t count)
{
	struct ptp_ocp *bp = dev_get_drvdata(dev);
	unsigned long flags;
	int val;

	val = ptp_ocp_clock_val_from_name(buf);
	if (val < 0)
		return val;

	spin_lock_irqsave(&bp->lock, flags);
	iowrite32(val, &bp->reg->select);
	spin_unlock_irqrestore(&bp->lock, flags);

	return count;
}
static DEVICE_ATTR_RW(clock_source);

static ssize_t
available_clock_sources_show(struct device *dev,
			     struct device_attribute *attr, char *buf)
{
	const char *clk;
	ssize_t count;
	int i;

	count = 0;
	for (i = 0; i < ARRAY_SIZE(ptp_ocp_clock); i++) {
		clk = ptp_ocp_clock[i].name;
		count += sysfs_emit_at(buf, count, "%s ", clk);
	}
	if (count)
		count--;
	count += sysfs_emit_at(buf, count, "\n");
	return count;
}
static DEVICE_ATTR_RO(available_clock_sources);

static struct attribute *timecard_attrs[] = {
	&dev_attr_serialnum.attr,
	&dev_attr_gnss_sync.attr,
	&dev_attr_clock_source.attr,
	&dev_attr_available_clock_sources.attr,
	NULL,
};
ATTRIBUTE_GROUPS(timecard);

static void
ptp_ocp_dev_release(struct device *dev)
{
	struct ptp_ocp *bp = dev_get_drvdata(dev);

	mutex_lock(&ptp_ocp_lock);
	idr_remove(&ptp_ocp_idr, bp->id);
	mutex_unlock(&ptp_ocp_lock);
}

static int
ptp_ocp_device_init(struct ptp_ocp *bp, struct pci_dev *pdev)
{
	int err;

	mutex_lock(&ptp_ocp_lock);
	err = idr_alloc(&ptp_ocp_idr, bp, 0, 0, GFP_KERNEL);
	mutex_unlock(&ptp_ocp_lock);
	if (err < 0) {
		dev_err(&pdev->dev, "idr_alloc failed: %d\n", err);
		return err;
	}
	bp->id = err;

	bp->ptp_info = ptp_ocp_clock_info;
	spin_lock_init(&bp->lock);
	bp->gnss_port = -1;
	bp->mac_port = -1;
	bp->pdev = pdev;

	device_initialize(&bp->dev);
	dev_set_name(&bp->dev, "ocp%d", bp->id);
	bp->dev.class = &timecard_class;
	bp->dev.parent = &pdev->dev;
	bp->dev.release = ptp_ocp_dev_release;
	dev_set_drvdata(&bp->dev, bp);

	err = device_add(&bp->dev);
	if (err) {
		dev_err(&bp->dev, "device add failed: %d\n", err);
		goto out;
	}

	pci_set_drvdata(pdev, bp);

	return 0;

out:
	ptp_ocp_dev_release(&bp->dev);
	put_device(&bp->dev);
	return err;
}

static void
ptp_ocp_symlink(struct ptp_ocp *bp, struct device *child, const char *link)
{
	struct device *dev = &bp->dev;

	if (sysfs_create_link(&dev->kobj, &child->kobj, link))
		dev_err(dev, "%s symlink failed\n", link);
}

static void
ptp_ocp_link_child(struct ptp_ocp *bp, const char *name, const char *link)
{
	struct device *dev, *child;

	dev = &bp->pdev->dev;

	child = device_find_child_by_name(dev, name);
	if (!child) {
		dev_err(dev, "Could not find device %s\n", name);
		return;
	}

	ptp_ocp_symlink(bp, child, link);
	put_device(child);
}

static int
ptp_ocp_complete(struct ptp_ocp *bp)
{
	struct pps_device *pps;
	char buf[32];

	if (bp->gnss_port != -1) {
		sprintf(buf, "ttyS%d", bp->gnss_port);
		ptp_ocp_link_child(bp, buf, "ttyGNSS");
	}
	if (bp->mac_port != -1) {
		sprintf(buf, "ttyS%d", bp->mac_port);
		ptp_ocp_link_child(bp, buf, "ttyMAC");
	}
	sprintf(buf, "ptp%d", ptp_clock_index(bp->ptp));
	ptp_ocp_link_child(bp, buf, "ptp");

	pps = pps_lookup_dev(bp->ptp);
	if (pps)
		ptp_ocp_symlink(bp, pps->dev, "pps");

	if (device_add_groups(&bp->dev, timecard_groups))
		pr_err("device add groups failed\n");

	return 0;
}

static void
ptp_ocp_resource_summary(struct ptp_ocp *bp)
{
	struct device *dev = &bp->pdev->dev;

	if (bp->image) {
		u32 ver = ioread32(&bp->image->version);

		dev_info(dev, "version %x\n", ver);
		if (ver & 0xffff)
			dev_info(dev, "regular image, version %d\n",
				 ver & 0xffff);
		else
			dev_info(dev, "golden image, version %d\n",
				 ver >> 16);
	}
	if (bp->gnss_port != -1)
		dev_info(dev, "GNSS @ /dev/ttyS%d 115200\n", bp->gnss_port);
	if (bp->mac_port != -1)
		dev_info(dev, "MAC @ /dev/ttyS%d   57600\n", bp->mac_port);
}

static void
ptp_ocp_detach_sysfs(struct ptp_ocp *bp)
{
	struct device *dev = &bp->dev;

	sysfs_remove_link(&dev->kobj, "ttyGNSS");
	sysfs_remove_link(&dev->kobj, "ttyMAC");
	sysfs_remove_link(&dev->kobj, "ptp");
	sysfs_remove_link(&dev->kobj, "pps");
	device_remove_groups(dev, timecard_groups);
}

static void
ptp_ocp_detach(struct ptp_ocp *bp)
{
	ptp_ocp_detach_sysfs(bp);
	if (timer_pending(&bp->watchdog))
		del_timer_sync(&bp->watchdog);
	if (bp->ts0)
		ptp_ocp_unregister_ext(bp->ts0);
	if (bp->ts1)
		ptp_ocp_unregister_ext(bp->ts1);
	if (bp->pps)
		ptp_ocp_unregister_ext(bp->pps);
	if (bp->gnss_port != -1)
		serial8250_unregister_port(bp->gnss_port);
	if (bp->mac_port != -1)
		serial8250_unregister_port(bp->mac_port);
	if (bp->spi_flash)
		platform_device_unregister(bp->spi_flash);
	if (bp->i2c_ctrl)
		platform_device_unregister(bp->i2c_ctrl);
	if (bp->i2c_clk)
		clk_hw_unregister_fixed_rate(bp->i2c_clk);
	if (bp->n_irqs)
		pci_free_irq_vectors(bp->pdev);
	if (bp->ptp)
		ptp_clock_unregister(bp->ptp);
	device_unregister(&bp->dev);
}

static int
ptp_ocp_probe(struct pci_dev *pdev, const struct pci_device_id *id)
{
	struct devlink *devlink;
	struct ptp_ocp *bp;
	int err;

	devlink = devlink_alloc(&ptp_ocp_devlink_ops, sizeof(*bp), &pdev->dev);
	if (!devlink) {
		dev_err(&pdev->dev, "devlink_alloc failed\n");
		return -ENOMEM;
	}

	err = devlink_register(devlink);
	if (err)
		goto out_free;

	err = pci_enable_device(pdev);
	if (err) {
		dev_err(&pdev->dev, "pci_enable_device\n");
		goto out_unregister;
=======
ptp_ocp_read_i2c(struct i2c_adapter *adap, u8 addr, u8 reg, u8 sz, u8 *data)
{
	struct i2c_msg msgs[2] = {
		{
			.addr = addr,
			.len = 1,
			.buf = &reg,
		},
		{
			.addr = addr,
			.flags = I2C_M_RD,
			.len = 2,
			.buf = data,
		},
	};
	int err;
	u8 len;

	/* xiic-i2c for some stupid reason only does 2 byte reads. */
	while (sz) {
		len = min_t(u8, sz, 2);
		msgs[1].len = len;
		err = i2c_transfer(adap, msgs, 2);
		if (err != msgs[1].len)
			return err;
		msgs[1].buf += len;
		reg += len;
		sz -= len;
>>>>>>> df0cc57e
	}
	return 0;
}

<<<<<<< HEAD
	bp = devlink_priv(devlink);
	err = ptp_ocp_device_init(bp, pdev);
	if (err)
		goto out_disable;

	/* compat mode.
	 * Older FPGA firmware only returns 2 irq's.
	 * allow this - if not all of the IRQ's are returned, skip the
	 * extra devices and just register the clock.
	 */
	err = pci_alloc_irq_vectors(pdev, 1, 10, PCI_IRQ_MSI | PCI_IRQ_MSIX);
	if (err < 0) {
		dev_err(&pdev->dev, "alloc_irq_vectors err: %d\n", err);
		goto out;
	}
	bp->n_irqs = err;
	pci_set_master(pdev);

	err = ptp_ocp_register_resources(bp, id->driver_data);
	if (err)
=======
static void
ptp_ocp_get_serial_number(struct ptp_ocp *bp)
{
	struct i2c_adapter *adap;
	struct device *dev;
	int err;

	if (!bp->i2c_ctrl)
		return;

	dev = device_find_child(&bp->i2c_ctrl->dev, NULL, ptp_ocp_firstchild);
	if (!dev) {
		dev_err(&bp->pdev->dev, "Can't find I2C adapter\n");
		return;
	}

	adap = i2c_verify_adapter(dev);
	if (!adap) {
		dev_err(&bp->pdev->dev, "device '%s' isn't an I2C adapter\n",
			dev_name(dev));
>>>>>>> df0cc57e
		goto out;
	}

<<<<<<< HEAD
	bp->ptp = ptp_clock_register(&bp->ptp_info, &pdev->dev);
	if (IS_ERR(bp->ptp)) {
		err = PTR_ERR(bp->ptp);
		dev_err(&pdev->dev, "ptp_clock_register: %d\n", err);
		bp->ptp = NULL;
		goto out;
	}

	err = ptp_ocp_complete(bp);
	if (err)
		goto out;

	ptp_ocp_info(bp);
	ptp_ocp_resource_summary(bp);
=======
	err = ptp_ocp_read_i2c(adap, 0x58, 0x9A, 6, bp->serial);
	if (err) {
		dev_err(&bp->pdev->dev, "could not read eeprom: %d\n", err);
		goto out;
	}

	bp->has_serial = true;
>>>>>>> df0cc57e

out:
	put_device(dev);
}

static struct device *
ptp_ocp_find_flash(struct ptp_ocp *bp)
{
	struct device *dev, *last;

	last = NULL;
	dev = &bp->spi_flash->dev;

	while ((dev = device_find_child(dev, NULL, ptp_ocp_firstchild))) {
		if (!strcmp("mtd", dev_bus_name(dev)))
			break;
		put_device(last);
		last = dev;
	}
	put_device(last);

	return dev;
}

static int
ptp_ocp_devlink_flash(struct devlink *devlink, struct device *dev,
		      const struct firmware *fw)
{
	struct mtd_info *mtd = dev_get_drvdata(dev);
	struct ptp_ocp *bp = devlink_priv(devlink);
	size_t off, len, resid, wrote;
	struct erase_info erase;
	size_t base, blksz;
	int err = 0;

	off = 0;
	base = bp->flash_start;
	blksz = 4096;
	resid = fw->size;

	while (resid) {
		devlink_flash_update_status_notify(devlink, "Flashing",
						   NULL, off, fw->size);

		len = min_t(size_t, resid, blksz);
		erase.addr = base + off;
		erase.len = blksz;

		err = mtd_erase(mtd, &erase);
		if (err)
			goto out;

		err = mtd_write(mtd, base + off, len, &wrote, &fw->data[off]);
		if (err)
			goto out;

		off += blksz;
		resid -= len;
	}
out:
	return err;
}

static int
ptp_ocp_devlink_flash_update(struct devlink *devlink,
			     struct devlink_flash_update_params *params,
			     struct netlink_ext_ack *extack)
{
	struct ptp_ocp *bp = devlink_priv(devlink);
	struct device *dev;
	const char *msg;
	int err;

	dev = ptp_ocp_find_flash(bp);
	if (!dev) {
		dev_err(&bp->pdev->dev, "Can't find Flash SPI adapter\n");
		return -ENODEV;
	}

	devlink_flash_update_status_notify(devlink, "Preparing to flash",
					   NULL, 0, 0);

	err = ptp_ocp_devlink_flash(devlink, dev, params->fw);

	msg = err ? "Flash error" : "Flash complete";
	devlink_flash_update_status_notify(devlink, msg, NULL, 0, 0);

	put_device(dev);
	return err;
}

static int
ptp_ocp_devlink_info_get(struct devlink *devlink, struct devlink_info_req *req,
			 struct netlink_ext_ack *extack)
{
	struct ptp_ocp *bp = devlink_priv(devlink);
	char buf[32];
	int err;

	err = devlink_info_driver_name_put(req, KBUILD_MODNAME);
	if (err)
		return err;

	if (bp->image) {
		u32 ver = ioread32(&bp->image->version);

		if (ver & 0xffff) {
			sprintf(buf, "%d", ver);
			err = devlink_info_version_running_put(req,
							       "fw",
							       buf);
		} else {
			sprintf(buf, "%d", ver >> 16);
			err = devlink_info_version_running_put(req,
							       "loader",
							       buf);
		}
		if (err)
			return err;
	}

	if (!bp->has_serial)
		ptp_ocp_get_serial_number(bp);

	if (bp->has_serial) {
		sprintf(buf, "%pM", bp->serial);
		err = devlink_info_serial_number_put(req, buf);
		if (err)
			return err;
	}

	return 0;
}

static const struct devlink_ops ptp_ocp_devlink_ops = {
	.flash_update = ptp_ocp_devlink_flash_update,
	.info_get = ptp_ocp_devlink_info_get,
};

static void __iomem *
__ptp_ocp_get_mem(struct ptp_ocp *bp, unsigned long start, int size)
{
	struct resource res = DEFINE_RES_MEM_NAMED(start, size, "ptp_ocp");

	return devm_ioremap_resource(&bp->pdev->dev, &res);
}

static void __iomem *
ptp_ocp_get_mem(struct ptp_ocp *bp, struct ocp_resource *r)
{
	unsigned long start;

	start = pci_resource_start(bp->pdev, 0) + r->offset;
	return __ptp_ocp_get_mem(bp, start, r->size);
}

static void
ptp_ocp_set_irq_resource(struct resource *res, int irq)
{
	struct resource r = DEFINE_RES_IRQ(irq);
	*res = r;
}

static void
ptp_ocp_set_mem_resource(struct resource *res, unsigned long start, int size)
{
	struct resource r = DEFINE_RES_MEM(start, size);
	*res = r;
}

static int
ptp_ocp_register_spi(struct ptp_ocp *bp, struct ocp_resource *r)
{
	struct ptp_ocp_flash_info *info;
	struct pci_dev *pdev = bp->pdev;
	struct platform_device *p;
	struct resource res[2];
	unsigned long start;
	int id;

	start = pci_resource_start(pdev, 0) + r->offset;
	ptp_ocp_set_mem_resource(&res[0], start, r->size);
	ptp_ocp_set_irq_resource(&res[1], pci_irq_vector(pdev, r->irq_vec));

	info = r->extra;
	id = pci_dev_id(pdev) << 1;
	id += info->pci_offset;

	p = platform_device_register_resndata(&pdev->dev, info->name, id,
					      res, 2, info->data,
					      info->data_size);
	if (IS_ERR(p))
		return PTR_ERR(p);

	bp_assign_entry(bp, r, p);

	return 0;
}

static struct platform_device *
ptp_ocp_i2c_bus(struct pci_dev *pdev, struct ocp_resource *r, int id)
{
	struct ptp_ocp_i2c_info *info;
	struct resource res[2];
	unsigned long start;

	info = r->extra;
	start = pci_resource_start(pdev, 0) + r->offset;
	ptp_ocp_set_mem_resource(&res[0], start, r->size);
	ptp_ocp_set_irq_resource(&res[1], pci_irq_vector(pdev, r->irq_vec));

	return platform_device_register_resndata(&pdev->dev, info->name,
						 id, res, 2,
						 info->data, info->data_size);
}

static int
ptp_ocp_register_i2c(struct ptp_ocp *bp, struct ocp_resource *r)
{
	struct pci_dev *pdev = bp->pdev;
	struct ptp_ocp_i2c_info *info;
	struct platform_device *p;
	struct clk_hw *clk;
	char buf[32];
	int id;

	info = r->extra;
	id = pci_dev_id(bp->pdev);

	sprintf(buf, "AXI.%d", id);
	clk = clk_hw_register_fixed_rate(&pdev->dev, buf, NULL, 0,
					 info->fixed_rate);
	if (IS_ERR(clk))
		return PTR_ERR(clk);
	bp->i2c_clk = clk;

	sprintf(buf, "%s.%d", info->name, id);
	devm_clk_hw_register_clkdev(&pdev->dev, clk, NULL, buf);
	p = ptp_ocp_i2c_bus(bp->pdev, r, id);
	if (IS_ERR(p))
		return PTR_ERR(p);

	bp_assign_entry(bp, r, p);

	return 0;
}

static irqreturn_t
ptp_ocp_ts_irq(int irq, void *priv)
{
	struct ptp_ocp_ext_src *ext = priv;
	struct ts_reg __iomem *reg = ext->mem;
	struct ptp_clock_event ev;
	u32 sec, nsec;

	if (ext == ext->bp->pps) {
		if (ext->bp->pps_req_map & OCP_REQ_PPS) {
			ev.type = PTP_CLOCK_PPS;
			ptp_clock_event(ext->bp->ptp, &ev);
		}

		if ((ext->bp->pps_req_map & ~OCP_REQ_PPS) == 0)
			goto out;
	}

	/* XXX should fix API - this converts s/ns -> ts -> s/ns */
	sec = ioread32(&reg->time_sec);
	nsec = ioread32(&reg->time_ns);

	ev.type = PTP_CLOCK_EXTTS;
	ev.index = ext->info->index;
	ev.timestamp = sec * NSEC_PER_SEC + nsec;

	ptp_clock_event(ext->bp->ptp, &ev);

out:
	iowrite32(1, &reg->intr);	/* write 1 to ack */

	return IRQ_HANDLED;
}

static int
ptp_ocp_ts_enable(void *priv, u32 req, bool enable)
{
	struct ptp_ocp_ext_src *ext = priv;
	struct ts_reg __iomem *reg = ext->mem;
	struct ptp_ocp *bp = ext->bp;

	if (ext == bp->pps) {
		u32 old_map = bp->pps_req_map;

		if (enable)
			bp->pps_req_map |= req;
		else
			bp->pps_req_map &= ~req;

		/* if no state change, just return */
		if ((!!old_map ^ !!bp->pps_req_map) == 0)
			return 0;
	}

	if (enable) {
		iowrite32(1, &reg->enable);
		iowrite32(1, &reg->intr_mask);
		iowrite32(1, &reg->intr);
	} else {
		iowrite32(0, &reg->intr_mask);
		iowrite32(0, &reg->enable);
	}

	return 0;
}

static void
ptp_ocp_unregister_ext(struct ptp_ocp_ext_src *ext)
{
	ext->info->enable(ext, ~0, false);
	pci_free_irq(ext->bp->pdev, ext->irq_vec, ext);
	kfree(ext);
}

static int
ptp_ocp_register_ext(struct ptp_ocp *bp, struct ocp_resource *r)
{
	struct pci_dev *pdev = bp->pdev;
	struct ptp_ocp_ext_src *ext;
	int err;

	ext = kzalloc(sizeof(*ext), GFP_KERNEL);
	if (!ext)
		return -ENOMEM;

	ext->mem = ptp_ocp_get_mem(bp, r);
	if (IS_ERR(ext->mem)) {
		err = PTR_ERR(ext->mem);
		goto out;
	}

	ext->bp = bp;
	ext->info = r->extra;
	ext->irq_vec = r->irq_vec;

	err = pci_request_irq(pdev, r->irq_vec, ext->info->irq_fcn, NULL,
			      ext, "ocp%d.%s", bp->id, r->name);
	if (err) {
		dev_err(&pdev->dev, "Could not get irq %d\n", r->irq_vec);
		goto out;
	}

	bp_assign_entry(bp, r, ext);

	return 0;

out:
	kfree(ext);
	return err;
}

static int
ptp_ocp_serial_line(struct ptp_ocp *bp, struct ocp_resource *r)
{
	struct pci_dev *pdev = bp->pdev;
	struct uart_8250_port uart;

	/* Setting UPF_IOREMAP and leaving port.membase unspecified lets
	 * the serial port device claim and release the pci resource.
	 */
	memset(&uart, 0, sizeof(uart));
	uart.port.dev = &pdev->dev;
	uart.port.iotype = UPIO_MEM;
	uart.port.regshift = 2;
	uart.port.mapbase = pci_resource_start(pdev, 0) + r->offset;
	uart.port.irq = pci_irq_vector(pdev, r->irq_vec);
	uart.port.uartclk = 50000000;
	uart.port.flags = UPF_FIXED_TYPE | UPF_IOREMAP;
	uart.port.type = PORT_16550A;

	return serial8250_register_8250_port(&uart);
}

static int
ptp_ocp_register_serial(struct ptp_ocp *bp, struct ocp_resource *r)
{
	int port;

	port = ptp_ocp_serial_line(bp, r);
	if (port < 0)
		return port;

	bp_assign_entry(bp, r, port);

	return 0;
}

static int
ptp_ocp_register_mem(struct ptp_ocp *bp, struct ocp_resource *r)
{
	void __iomem *mem;

	mem = ptp_ocp_get_mem(bp, r);
	if (IS_ERR(mem))
		return PTR_ERR(mem);

	bp_assign_entry(bp, r, mem);

	return 0;
}

static void
ptp_ocp_nmea_out_init(struct ptp_ocp *bp)
{
	if (!bp->nmea_out)
		return;

	iowrite32(0, &bp->nmea_out->ctrl);		/* disable */
	iowrite32(7, &bp->nmea_out->uart_baud);		/* 115200 */
	iowrite32(1, &bp->nmea_out->ctrl);		/* enable */
}

/* FB specific board initializers; last "resource" registered. */
static int
ptp_ocp_fb_board_init(struct ptp_ocp *bp, struct ocp_resource *r)
{
	bp->flash_start = 1024 * 4096;

	ptp_ocp_tod_init(bp);
	ptp_ocp_nmea_out_init(bp);

	return ptp_ocp_init_clock(bp);
}

static bool
ptp_ocp_allow_irq(struct ptp_ocp *bp, struct ocp_resource *r)
{
	bool allow = !r->irq_vec || r->irq_vec < bp->n_irqs;

	if (!allow)
		dev_err(&bp->pdev->dev, "irq %d out of range, skipping %s\n",
			r->irq_vec, r->name);
	return allow;
}

static int
ptp_ocp_register_resources(struct ptp_ocp *bp, kernel_ulong_t driver_data)
{
	struct ocp_resource *r, *table;
	int err = 0;

	table = (struct ocp_resource *)driver_data;
	for (r = table; r->setup; r++) {
		if (!ptp_ocp_allow_irq(bp, r))
			continue;
		err = r->setup(bp, r);
		if (err) {
			dev_err(&bp->pdev->dev,
				"Could not register %s: err %d\n",
				r->name, err);
			break;
		}
	}
	return err;
}

static void
ptp_ocp_enable_fpga(u32 __iomem *reg, u32 bit, bool enable)
{
	u32 ctrl;
	bool on;

	ctrl = ioread32(reg);
	on = ctrl & bit;
	if (on ^ enable) {
		ctrl &= ~bit;
		ctrl |= enable ? bit : 0;
		iowrite32(ctrl, reg);
	}
}

static void
ptp_ocp_irig_out(struct ptp_ocp *bp, bool enable)
{
	return ptp_ocp_enable_fpga(&bp->irig_out->ctrl,
				   IRIG_M_CTRL_ENABLE, enable);
}

static void
ptp_ocp_irig_in(struct ptp_ocp *bp, bool enable)
{
	return ptp_ocp_enable_fpga(&bp->irig_in->ctrl,
				   IRIG_S_CTRL_ENABLE, enable);
}

static void
ptp_ocp_dcf_out(struct ptp_ocp *bp, bool enable)
{
	return ptp_ocp_enable_fpga(&bp->dcf_out->ctrl,
				   DCF_M_CTRL_ENABLE, enable);
}

static void
ptp_ocp_dcf_in(struct ptp_ocp *bp, bool enable)
{
	return ptp_ocp_enable_fpga(&bp->dcf_in->ctrl,
				   DCF_S_CTRL_ENABLE, enable);
}

static void
__handle_signal_outputs(struct ptp_ocp *bp, u32 val)
{
	ptp_ocp_irig_out(bp, val & 0x00100010);
	ptp_ocp_dcf_out(bp, val & 0x00200020);
}

static void
__handle_signal_inputs(struct ptp_ocp *bp, u32 val)
{
	ptp_ocp_irig_in(bp, val & 0x00100010);
	ptp_ocp_dcf_in(bp, val & 0x00200020);
}

/*
 * ANT0 == gps	(in)
 * ANT1 == sma1 (in)
 * ANT2 == sma2 (in)
 * ANT3 == sma3 (out)
 * ANT4 == sma4 (out)
 */

enum ptp_ocp_sma_mode {
	SMA_MODE_IN,
	SMA_MODE_OUT,
};

static struct ptp_ocp_sma_connector {
	enum	ptp_ocp_sma_mode mode;
	bool	fixed_mode;
	u16	default_out_idx;
} ptp_ocp_sma_map[4] = {
	{
		.mode = SMA_MODE_IN,
		.fixed_mode = true,
	},
	{
		.mode = SMA_MODE_IN,
		.fixed_mode = true,
	},
	{
		.mode = SMA_MODE_OUT,
		.fixed_mode = true,
		.default_out_idx = 0,		/* 10Mhz */
	},
	{
		.mode = SMA_MODE_OUT,
		.fixed_mode = true,
		.default_out_idx = 1,		/* PHC */
	},
};

static ssize_t
ptp_ocp_show_output(u32 val, char *buf, int default_idx)
{
	const char *name;
	ssize_t count;

	count = sysfs_emit(buf, "OUT: ");
	name = ptp_ocp_select_name_from_val(ptp_ocp_sma_out, val);
	if (!name)
		name = ptp_ocp_sma_out[default_idx].name;
	count += sysfs_emit_at(buf, count, "%s\n", name);
	return count;
}

static ssize_t
ptp_ocp_show_inputs(u32 val, char *buf, const char *zero_in)
{
	const char *name;
	ssize_t count;
	int i;

	count = sysfs_emit(buf, "IN: ");
	for (i = 0; i < ARRAY_SIZE(ptp_ocp_sma_in); i++) {
		if (val & ptp_ocp_sma_in[i].value) {
			name = ptp_ocp_sma_in[i].name;
			count += sysfs_emit_at(buf, count, "%s ", name);
		}
	}
	if (!val && zero_in)
		count += sysfs_emit_at(buf, count, "%s ", zero_in);
	if (count)
		count--;
	count += sysfs_emit_at(buf, count, "\n");
	return count;
}

static int
sma_parse_inputs(const char *buf, enum ptp_ocp_sma_mode *mode)
{
	struct ocp_selector *tbl[] = { ptp_ocp_sma_in, ptp_ocp_sma_out };
	int idx, count, dir;
	char **argv;
	int ret;

	argv = argv_split(GFP_KERNEL, buf, &count);
	if (!argv)
		return -ENOMEM;

	ret = -EINVAL;
	if (!count)
		goto out;

	idx = 0;
	dir = *mode == SMA_MODE_IN ? 0 : 1;
	if (!strcasecmp("IN:", argv[idx])) {
		dir = 0;
		idx++;
	}
	if (!strcasecmp("OUT:", argv[0])) {
		dir = 1;
		idx++;
	}
	*mode = dir == 0 ? SMA_MODE_IN : SMA_MODE_OUT;

	ret = 0;
	for (; idx < count; idx++)
		ret |= ptp_ocp_select_val_from_name(tbl[dir], argv[idx]);
	if (ret < 0)
		ret = -EINVAL;

out:
	argv_free(argv);
	return ret;
}

static ssize_t
ptp_ocp_sma_show(struct ptp_ocp *bp, int sma_nr, u32 val, char *buf,
		 const char *zero_in)
{
	struct ptp_ocp_sma_connector *sma = &ptp_ocp_sma_map[sma_nr - 1];

	if (sma->mode == SMA_MODE_IN)
		return ptp_ocp_show_inputs(val, buf, zero_in);

	return ptp_ocp_show_output(val, buf, sma->default_out_idx);
}

static ssize_t
sma1_show(struct device *dev, struct device_attribute *attr, char *buf)
{
	struct ptp_ocp *bp = dev_get_drvdata(dev);
	u32 val;

	val = ioread32(&bp->sma->gpio1) & 0x3f;
	return ptp_ocp_sma_show(bp, 1, val, buf, ptp_ocp_sma_in[0].name);
}

static ssize_t
sma2_show(struct device *dev, struct device_attribute *attr, char *buf)
{
	struct ptp_ocp *bp = dev_get_drvdata(dev);
	u32 val;

	val = (ioread32(&bp->sma->gpio1) >> 16) & 0x3f;
	return ptp_ocp_sma_show(bp, 2, val, buf, NULL);
}

static ssize_t
sma3_show(struct device *dev, struct device_attribute *attr, char *buf)
{
	struct ptp_ocp *bp = dev_get_drvdata(dev);
	u32 val;

	val = ioread32(&bp->sma->gpio2) & 0x3f;
	return ptp_ocp_sma_show(bp, 3, val, buf, NULL);
}

static ssize_t
sma4_show(struct device *dev, struct device_attribute *attr, char *buf)
{
	struct ptp_ocp *bp = dev_get_drvdata(dev);
	u32 val;

	val = (ioread32(&bp->sma->gpio2) >> 16) & 0x3f;
	return ptp_ocp_sma_show(bp, 4, val, buf, NULL);
}

static void
ptp_ocp_sma_store_output(struct ptp_ocp *bp, u32 val, u32 shift)
{
	unsigned long flags;
	u32 gpio, mask;

	mask = 0xffff << (16 - shift);

	spin_lock_irqsave(&bp->lock, flags);

	gpio = ioread32(&bp->sma->gpio2);
	gpio = (gpio & mask) | (val << shift);

	__handle_signal_outputs(bp, gpio);

	iowrite32(gpio, &bp->sma->gpio2);

	spin_unlock_irqrestore(&bp->lock, flags);
}

static void
ptp_ocp_sma_store_inputs(struct ptp_ocp *bp, u32 val, u32 shift)
{
	unsigned long flags;
	u32 gpio, mask;

	mask = 0xffff << (16 - shift);

	spin_lock_irqsave(&bp->lock, flags);

	gpio = ioread32(&bp->sma->gpio1);
	gpio = (gpio & mask) | (val << shift);

	__handle_signal_inputs(bp, gpio);

	iowrite32(gpio, &bp->sma->gpio1);

	spin_unlock_irqrestore(&bp->lock, flags);
}

static ssize_t
ptp_ocp_sma_store(struct ptp_ocp *bp, const char *buf, int sma_nr, u32 shift)
{
	struct ptp_ocp_sma_connector *sma = &ptp_ocp_sma_map[sma_nr - 1];
	enum ptp_ocp_sma_mode mode;
	int val;

	mode = sma->mode;
	val = sma_parse_inputs(buf, &mode);
	if (val < 0)
		return val;

	if (mode != sma->mode && sma->fixed_mode)
		return -EOPNOTSUPP;

	if (mode != sma->mode) {
		pr_err("Mode changes not supported yet.\n");
		return -EOPNOTSUPP;
	}

	if (sma->mode == SMA_MODE_IN)
		ptp_ocp_sma_store_inputs(bp, val, shift);
	else
		ptp_ocp_sma_store_output(bp, val, shift);

	return 0;
}

static ssize_t
sma1_store(struct device *dev, struct device_attribute *attr,
	   const char *buf, size_t count)
{
	struct ptp_ocp *bp = dev_get_drvdata(dev);
	int err;

	err = ptp_ocp_sma_store(bp, buf, 1, 0);
	return err ? err : count;
}

static ssize_t
sma2_store(struct device *dev, struct device_attribute *attr,
	   const char *buf, size_t count)
{
	struct ptp_ocp *bp = dev_get_drvdata(dev);
	int err;

	err = ptp_ocp_sma_store(bp, buf, 2, 16);
	return err ? err : count;
}

static ssize_t
sma3_store(struct device *dev, struct device_attribute *attr,
	   const char *buf, size_t count)
{
	struct ptp_ocp *bp = dev_get_drvdata(dev);
	int err;

	err = ptp_ocp_sma_store(bp, buf, 3, 0);
	return err ? err : count;
}

static ssize_t
sma4_store(struct device *dev, struct device_attribute *attr,
	   const char *buf, size_t count)
{
	struct ptp_ocp *bp = dev_get_drvdata(dev);
	int err;

	err = ptp_ocp_sma_store(bp, buf, 4, 16);
	return err ? err : count;
}
static DEVICE_ATTR_RW(sma1);
static DEVICE_ATTR_RW(sma2);
static DEVICE_ATTR_RW(sma3);
static DEVICE_ATTR_RW(sma4);

static ssize_t
available_sma_inputs_show(struct device *dev,
			  struct device_attribute *attr, char *buf)
{
	return ptp_ocp_select_table_show(ptp_ocp_sma_in, buf);
}
static DEVICE_ATTR_RO(available_sma_inputs);

static ssize_t
available_sma_outputs_show(struct device *dev,
			   struct device_attribute *attr, char *buf)
{
	return ptp_ocp_select_table_show(ptp_ocp_sma_out, buf);
}
static DEVICE_ATTR_RO(available_sma_outputs);

static ssize_t
serialnum_show(struct device *dev, struct device_attribute *attr, char *buf)
{
	struct ptp_ocp *bp = dev_get_drvdata(dev);

	if (!bp->has_serial)
		ptp_ocp_get_serial_number(bp);

	return sysfs_emit(buf, "%pM\n", bp->serial);
}
static DEVICE_ATTR_RO(serialnum);

static ssize_t
gnss_sync_show(struct device *dev, struct device_attribute *attr, char *buf)
{
	struct ptp_ocp *bp = dev_get_drvdata(dev);
	ssize_t ret;

	if (bp->gnss_lost)
		ret = sysfs_emit(buf, "LOST @ %ptT\n", &bp->gnss_lost);
	else
		ret = sysfs_emit(buf, "SYNC\n");

	return ret;
}
static DEVICE_ATTR_RO(gnss_sync);

static ssize_t
utc_tai_offset_show(struct device *dev,
		    struct device_attribute *attr, char *buf)
{
	struct ptp_ocp *bp = dev_get_drvdata(dev);

	return sysfs_emit(buf, "%d\n", bp->utc_tai_offset);
}

static ssize_t
utc_tai_offset_store(struct device *dev,
		     struct device_attribute *attr,
		     const char *buf, size_t count)
{
	struct ptp_ocp *bp = dev_get_drvdata(dev);
	int err;
	u32 val;

	err = kstrtou32(buf, 0, &val);
	if (err)
		return err;

	ptp_ocp_utc_distribute(bp, val);

	return count;
}
static DEVICE_ATTR_RW(utc_tai_offset);

static ssize_t
ts_window_adjust_show(struct device *dev,
		      struct device_attribute *attr, char *buf)
{
	struct ptp_ocp *bp = dev_get_drvdata(dev);

	return sysfs_emit(buf, "%d\n", bp->ts_window_adjust);
}

static ssize_t
ts_window_adjust_store(struct device *dev,
		       struct device_attribute *attr,
		       const char *buf, size_t count)
{
	struct ptp_ocp *bp = dev_get_drvdata(dev);
	int err;
	u32 val;

	err = kstrtou32(buf, 0, &val);
	if (err)
		return err;

	bp->ts_window_adjust = val;

	return count;
}
static DEVICE_ATTR_RW(ts_window_adjust);

static ssize_t
irig_b_mode_show(struct device *dev, struct device_attribute *attr, char *buf)
{
	struct ptp_ocp *bp = dev_get_drvdata(dev);
	u32 val;

	val = ioread32(&bp->irig_out->ctrl);
	val = (val >> 16) & 0x07;
	return sysfs_emit(buf, "%d\n", val);
}

static ssize_t
irig_b_mode_store(struct device *dev,
		  struct device_attribute *attr,
		  const char *buf, size_t count)
{
	struct ptp_ocp *bp = dev_get_drvdata(dev);
	unsigned long flags;
	int err;
	u32 reg;
	u8 val;

	err = kstrtou8(buf, 0, &val);
	if (err)
		return err;
	if (val > 7)
		return -EINVAL;

	reg = ((val & 0x7) << 16);

	spin_lock_irqsave(&bp->lock, flags);
	iowrite32(0, &bp->irig_out->ctrl);		/* disable */
	iowrite32(reg, &bp->irig_out->ctrl);		/* change mode */
	iowrite32(reg | IRIG_M_CTRL_ENABLE, &bp->irig_out->ctrl);
	spin_unlock_irqrestore(&bp->lock, flags);

	return count;
}
static DEVICE_ATTR_RW(irig_b_mode);

static ssize_t
clock_source_show(struct device *dev, struct device_attribute *attr, char *buf)
{
	struct ptp_ocp *bp = dev_get_drvdata(dev);
	const char *p;
	u32 select;

	select = ioread32(&bp->reg->select);
	p = ptp_ocp_select_name_from_val(ptp_ocp_clock, select >> 16);

	return sysfs_emit(buf, "%s\n", p);
}

static ssize_t
clock_source_store(struct device *dev, struct device_attribute *attr,
		   const char *buf, size_t count)
{
	struct ptp_ocp *bp = dev_get_drvdata(dev);
	unsigned long flags;
	int val;

	val = ptp_ocp_select_val_from_name(ptp_ocp_clock, buf);
	if (val < 0)
		return val;

	spin_lock_irqsave(&bp->lock, flags);
	iowrite32(val, &bp->reg->select);
	spin_unlock_irqrestore(&bp->lock, flags);

	return count;
}
static DEVICE_ATTR_RW(clock_source);

static ssize_t
available_clock_sources_show(struct device *dev,
			     struct device_attribute *attr, char *buf)
{
	return ptp_ocp_select_table_show(ptp_ocp_clock, buf);
}
static DEVICE_ATTR_RO(available_clock_sources);

static struct attribute *timecard_attrs[] = {
	&dev_attr_serialnum.attr,
	&dev_attr_gnss_sync.attr,
	&dev_attr_clock_source.attr,
	&dev_attr_available_clock_sources.attr,
	&dev_attr_sma1.attr,
	&dev_attr_sma2.attr,
	&dev_attr_sma3.attr,
	&dev_attr_sma4.attr,
	&dev_attr_available_sma_inputs.attr,
	&dev_attr_available_sma_outputs.attr,
	&dev_attr_irig_b_mode.attr,
	&dev_attr_utc_tai_offset.attr,
	&dev_attr_ts_window_adjust.attr,
	NULL,
};
ATTRIBUTE_GROUPS(timecard);

static const char *
gpio_map(u32 gpio, u32 bit, const char *pri, const char *sec, const char *def)
{
	const char *ans;

	if (gpio & (1 << bit))
		ans = pri;
	else if (gpio & (1 << (bit + 16)))
		ans = sec;
	else
		ans = def;
	return ans;
}

static void
gpio_multi_map(char *buf, u32 gpio, u32 bit,
	       const char *pri, const char *sec, const char *def)
{
	char *ans = buf;

	strcpy(ans, def);
	if (gpio & (1 << bit))
		ans += sprintf(ans, "%s ", pri);
	if (gpio & (1 << (bit + 16)))
		ans += sprintf(ans, "%s ", sec);
}

static int
ptp_ocp_summary_show(struct seq_file *s, void *data)
{
	struct device *dev = s->private;
	struct ptp_system_timestamp sts;
	u32 sma_in, sma_out, ctrl, val;
	struct ts_reg __iomem *ts_reg;
	struct timespec64 ts;
	struct ptp_ocp *bp;
	const char *src;
	bool on, map;
	char *buf;

	buf = (char *)__get_free_page(GFP_KERNEL);
	if (!buf)
		return -ENOMEM;

	bp = dev_get_drvdata(dev);
	sma_in = ioread32(&bp->sma->gpio1);
	sma_out = ioread32(&bp->sma->gpio2);

	seq_printf(s, "%7s: /dev/ptp%d\n", "PTP", ptp_clock_index(bp->ptp));

	sma1_show(dev, NULL, buf);
	seq_printf(s, "   sma1: %s", buf);

	sma2_show(dev, NULL, buf);
	seq_printf(s, "   sma2: %s", buf);

	sma3_show(dev, NULL, buf);
	seq_printf(s, "   sma3: %s", buf);

	sma4_show(dev, NULL, buf);
	seq_printf(s, "   sma4: %s", buf);

	if (bp->ts0) {
		ts_reg = bp->ts0->mem;
		on = ioread32(&ts_reg->enable);
		src = "GNSS";
		seq_printf(s, "%7s: %s, src: %s\n", "TS0",
			   on ? " ON" : "OFF", src);
	}

	if (bp->ts1) {
		ts_reg = bp->ts1->mem;
		on = ioread32(&ts_reg->enable);
		src = gpio_map(sma_in, 2, "sma1", "sma2", "----");
		seq_printf(s, "%7s: %s, src: %s\n", "TS1",
			   on ? " ON" : "OFF", src);
	}

	if (bp->ts2) {
		ts_reg = bp->ts2->mem;
		on = ioread32(&ts_reg->enable);
		src = gpio_map(sma_in, 3, "sma1", "sma2", "----");
		seq_printf(s, "%7s: %s, src: %s\n", "TS2",
			   on ? " ON" : "OFF", src);
	}

	if (bp->pps) {
		ts_reg = bp->pps->mem;
		src = "PHC";
		on = ioread32(&ts_reg->enable);
		map = !!(bp->pps_req_map & OCP_REQ_TIMESTAMP);
		seq_printf(s, "%7s: %s, src: %s\n", "TS3",
			   on && map ? " ON" : "OFF", src);

		map = !!(bp->pps_req_map & OCP_REQ_PPS);
		seq_printf(s, "%7s: %s, src: %s\n", "PPS",
			   on && map ? " ON" : "OFF", src);
	}

	if (bp->irig_out) {
		ctrl = ioread32(&bp->irig_out->ctrl);
		on = ctrl & IRIG_M_CTRL_ENABLE;
		val = ioread32(&bp->irig_out->status);
		gpio_multi_map(buf, sma_out, 4, "sma3", "sma4", "----");
		seq_printf(s, "%7s: %s, error: %d, mode %d, out: %s\n", "IRIG",
			   on ? " ON" : "OFF", val, (ctrl >> 16), buf);
	}

	if (bp->irig_in) {
		on = ioread32(&bp->irig_in->ctrl) & IRIG_S_CTRL_ENABLE;
		val = ioread32(&bp->irig_in->status);
		src = gpio_map(sma_in, 4, "sma1", "sma2", "----");
		seq_printf(s, "%7s: %s, error: %d, src: %s\n", "IRIG in",
			   on ? " ON" : "OFF", val, src);
	}

	if (bp->dcf_out) {
		on = ioread32(&bp->dcf_out->ctrl) & DCF_M_CTRL_ENABLE;
		val = ioread32(&bp->dcf_out->status);
		gpio_multi_map(buf, sma_out, 5, "sma3", "sma4", "----");
		seq_printf(s, "%7s: %s, error: %d, out: %s\n", "DCF",
			   on ? " ON" : "OFF", val, buf);
	}

	if (bp->dcf_in) {
		on = ioread32(&bp->dcf_in->ctrl) & DCF_S_CTRL_ENABLE;
		val = ioread32(&bp->dcf_in->status);
		src = gpio_map(sma_in, 5, "sma1", "sma2", "----");
		seq_printf(s, "%7s: %s, error: %d, src: %s\n", "DCF in",
			   on ? " ON" : "OFF", val, src);
	}

	if (bp->nmea_out) {
		on = ioread32(&bp->nmea_out->ctrl) & 1;
		val = ioread32(&bp->nmea_out->status);
		seq_printf(s, "%7s: %s, error: %d\n", "NMEA",
			   on ? " ON" : "OFF", val);
	}

	/* compute src for PPS1, used below. */
	if (bp->pps_select) {
		val = ioread32(&bp->pps_select->gpio1);
		if (val & 0x01)
			src = gpio_map(sma_in, 0, "sma1", "sma2", "----");
		else if (val & 0x02)
			src = "MAC";
		else if (val & 0x04)
			src = "GNSS";
		else
			src = "----";
	} else {
		src = "?";
	}

	/* assumes automatic switchover/selection */
	val = ioread32(&bp->reg->select);
	switch (val >> 16) {
	case 0:
		sprintf(buf, "----");
		break;
	case 2:
		sprintf(buf, "IRIG");
		break;
	case 3:
		sprintf(buf, "%s via PPS1", src);
		break;
	case 6:
		sprintf(buf, "DCF");
		break;
	default:
		strcpy(buf, "unknown");
		break;
	}
	val = ioread32(&bp->reg->status);
	seq_printf(s, "%7s: %s, state: %s\n", "PHC src", buf,
		   val & OCP_STATUS_IN_SYNC ? "sync" : "unsynced");

	/* reuses PPS1 src from earlier */
	seq_printf(s, "MAC PPS1 src: %s\n", src);

	src = gpio_map(sma_in, 1, "sma1", "sma2", "GNSS2");
	seq_printf(s, "MAC PPS2 src: %s\n", src);

	if (!ptp_ocp_gettimex(&bp->ptp_info, &ts, &sts)) {
		struct timespec64 sys_ts;
		s64 pre_ns, post_ns, ns;

		pre_ns = timespec64_to_ns(&sts.pre_ts);
		post_ns = timespec64_to_ns(&sts.post_ts);
		ns = (pre_ns + post_ns) / 2;
		ns += (s64)bp->utc_tai_offset * NSEC_PER_SEC;
		sys_ts = ns_to_timespec64(ns);

		seq_printf(s, "%7s: %lld.%ld == %ptT TAI\n", "PHC",
			   ts.tv_sec, ts.tv_nsec, &ts);
		seq_printf(s, "%7s: %lld.%ld == %ptT UTC offset %d\n", "SYS",
			   sys_ts.tv_sec, sys_ts.tv_nsec, &sys_ts,
			   bp->utc_tai_offset);
		seq_printf(s, "%7s: PHC:SYS offset: %lld  window: %lld\n", "",
			   timespec64_to_ns(&ts) - ns,
			   post_ns - pre_ns);
	}

	free_page((unsigned long)buf);
	return 0;
}
DEFINE_SHOW_ATTRIBUTE(ptp_ocp_summary);

static struct dentry *ptp_ocp_debugfs_root;

static void
ptp_ocp_debugfs_add_device(struct ptp_ocp *bp)
{
	struct dentry *d;

	d = debugfs_create_dir(dev_name(&bp->dev), ptp_ocp_debugfs_root);
	bp->debug_root = d;
	debugfs_create_file("summary", 0444, bp->debug_root,
			    &bp->dev, &ptp_ocp_summary_fops);
}

static void
ptp_ocp_debugfs_remove_device(struct ptp_ocp *bp)
{
	debugfs_remove_recursive(bp->debug_root);
}

static void
ptp_ocp_debugfs_init(void)
{
	ptp_ocp_debugfs_root = debugfs_create_dir("timecard", NULL);
}

static void
ptp_ocp_debugfs_fini(void)
{
	debugfs_remove_recursive(ptp_ocp_debugfs_root);
}

static void
ptp_ocp_dev_release(struct device *dev)
{
	struct ptp_ocp *bp = dev_get_drvdata(dev);

	mutex_lock(&ptp_ocp_lock);
	idr_remove(&ptp_ocp_idr, bp->id);
	mutex_unlock(&ptp_ocp_lock);
}

static int
ptp_ocp_device_init(struct ptp_ocp *bp, struct pci_dev *pdev)
{
	int err;

	mutex_lock(&ptp_ocp_lock);
	err = idr_alloc(&ptp_ocp_idr, bp, 0, 0, GFP_KERNEL);
	mutex_unlock(&ptp_ocp_lock);
	if (err < 0) {
		dev_err(&pdev->dev, "idr_alloc failed: %d\n", err);
		return err;
	}
	bp->id = err;

	bp->ptp_info = ptp_ocp_clock_info;
	spin_lock_init(&bp->lock);
	bp->gnss_port = -1;
	bp->gnss2_port = -1;
	bp->mac_port = -1;
	bp->nmea_port = -1;
	bp->pdev = pdev;

	device_initialize(&bp->dev);
	dev_set_name(&bp->dev, "ocp%d", bp->id);
	bp->dev.class = &timecard_class;
	bp->dev.parent = &pdev->dev;
	bp->dev.release = ptp_ocp_dev_release;
	dev_set_drvdata(&bp->dev, bp);

	err = device_add(&bp->dev);
	if (err) {
		dev_err(&bp->dev, "device add failed: %d\n", err);
		goto out;
	}

	pci_set_drvdata(pdev, bp);

	return 0;

out:
	ptp_ocp_dev_release(&bp->dev);
	put_device(&bp->dev);
	return err;
}

static void
ptp_ocp_symlink(struct ptp_ocp *bp, struct device *child, const char *link)
{
	struct device *dev = &bp->dev;

	if (sysfs_create_link(&dev->kobj, &child->kobj, link))
		dev_err(dev, "%s symlink failed\n", link);
}

static void
ptp_ocp_link_child(struct ptp_ocp *bp, const char *name, const char *link)
{
	struct device *dev, *child;

	dev = &bp->pdev->dev;

	child = device_find_child_by_name(dev, name);
	if (!child) {
		dev_err(dev, "Could not find device %s\n", name);
		return;
	}

	ptp_ocp_symlink(bp, child, link);
	put_device(child);
}

static int
ptp_ocp_complete(struct ptp_ocp *bp)
{
	struct pps_device *pps;
	char buf[32];

	if (bp->gnss_port != -1) {
		sprintf(buf, "ttyS%d", bp->gnss_port);
		ptp_ocp_link_child(bp, buf, "ttyGNSS");
	}
	if (bp->gnss2_port != -1) {
		sprintf(buf, "ttyS%d", bp->gnss2_port);
		ptp_ocp_link_child(bp, buf, "ttyGNSS2");
	}
	if (bp->mac_port != -1) {
		sprintf(buf, "ttyS%d", bp->mac_port);
		ptp_ocp_link_child(bp, buf, "ttyMAC");
	}
	if (bp->nmea_port != -1) {
		sprintf(buf, "ttyS%d", bp->nmea_port);
		ptp_ocp_link_child(bp, buf, "ttyNMEA");
	}
	sprintf(buf, "ptp%d", ptp_clock_index(bp->ptp));
	ptp_ocp_link_child(bp, buf, "ptp");

	pps = pps_lookup_dev(bp->ptp);
	if (pps)
		ptp_ocp_symlink(bp, pps->dev, "pps");

	if (device_add_groups(&bp->dev, timecard_groups))
		pr_err("device add groups failed\n");

	ptp_ocp_debugfs_add_device(bp);

	return 0;
}

static void
ptp_ocp_phc_info(struct ptp_ocp *bp)
{
	struct timespec64 ts;
	u32 version, select;
	bool sync;

	version = ioread32(&bp->reg->version);
	select = ioread32(&bp->reg->select);
	dev_info(&bp->pdev->dev, "Version %d.%d.%d, clock %s, device ptp%d\n",
		 version >> 24, (version >> 16) & 0xff, version & 0xffff,
		 ptp_ocp_select_name_from_val(ptp_ocp_clock, select >> 16),
		 ptp_clock_index(bp->ptp));

	sync = ioread32(&bp->reg->status) & OCP_STATUS_IN_SYNC;
	if (!ptp_ocp_gettimex(&bp->ptp_info, &ts, NULL))
		dev_info(&bp->pdev->dev, "Time: %lld.%ld, %s\n",
			 ts.tv_sec, ts.tv_nsec,
			 sync ? "in-sync" : "UNSYNCED");
}

static void
ptp_ocp_serial_info(struct device *dev, const char *name, int port, int baud)
{
	if (port != -1)
		dev_info(dev, "%5s: /dev/ttyS%-2d @ %6d\n", name, port, baud);
}

static void
ptp_ocp_info(struct ptp_ocp *bp)
{
	static int nmea_baud[] = {
		1200, 2400, 4800, 9600, 19200, 38400,
		57600, 115200, 230400, 460800, 921600,
		1000000, 2000000
	};
	struct device *dev = &bp->pdev->dev;
	u32 reg;

	ptp_ocp_phc_info(bp);
	if (bp->tod)
		ptp_ocp_tod_info(bp);

	if (bp->image) {
		u32 ver = ioread32(&bp->image->version);

		dev_info(dev, "version %x\n", ver);
		if (ver & 0xffff)
			dev_info(dev, "regular image, version %d\n",
				 ver & 0xffff);
		else
			dev_info(dev, "golden image, version %d\n",
				 ver >> 16);
	}
	ptp_ocp_serial_info(dev, "GNSS", bp->gnss_port, 115200);
	ptp_ocp_serial_info(dev, "GNSS2", bp->gnss2_port, 115200);
	ptp_ocp_serial_info(dev, "MAC", bp->mac_port, 57600);
	if (bp->nmea_out && bp->nmea_port != -1) {
		int baud = -1;

		reg = ioread32(&bp->nmea_out->uart_baud);
		if (reg < ARRAY_SIZE(nmea_baud))
			baud = nmea_baud[reg];
		ptp_ocp_serial_info(dev, "NMEA", bp->nmea_port, baud);
	}
}

static void
ptp_ocp_detach_sysfs(struct ptp_ocp *bp)
{
	struct device *dev = &bp->dev;

	sysfs_remove_link(&dev->kobj, "ttyGNSS");
	sysfs_remove_link(&dev->kobj, "ttyMAC");
	sysfs_remove_link(&dev->kobj, "ptp");
	sysfs_remove_link(&dev->kobj, "pps");
	device_remove_groups(dev, timecard_groups);
}

static void
ptp_ocp_detach(struct ptp_ocp *bp)
{
	ptp_ocp_debugfs_remove_device(bp);
	ptp_ocp_detach_sysfs(bp);
	if (timer_pending(&bp->watchdog))
		del_timer_sync(&bp->watchdog);
	if (bp->ts0)
		ptp_ocp_unregister_ext(bp->ts0);
	if (bp->ts1)
		ptp_ocp_unregister_ext(bp->ts1);
	if (bp->ts2)
		ptp_ocp_unregister_ext(bp->ts2);
	if (bp->pps)
		ptp_ocp_unregister_ext(bp->pps);
	if (bp->gnss_port != -1)
		serial8250_unregister_port(bp->gnss_port);
	if (bp->gnss2_port != -1)
		serial8250_unregister_port(bp->gnss2_port);
	if (bp->mac_port != -1)
		serial8250_unregister_port(bp->mac_port);
	if (bp->nmea_port != -1)
		serial8250_unregister_port(bp->nmea_port);
	if (bp->spi_flash)
		platform_device_unregister(bp->spi_flash);
	if (bp->i2c_ctrl)
		platform_device_unregister(bp->i2c_ctrl);
	if (bp->i2c_clk)
		clk_hw_unregister_fixed_rate(bp->i2c_clk);
	if (bp->n_irqs)
		pci_free_irq_vectors(bp->pdev);
	if (bp->ptp)
		ptp_clock_unregister(bp->ptp);
	device_unregister(&bp->dev);
}

static int
ptp_ocp_probe(struct pci_dev *pdev, const struct pci_device_id *id)
{
	struct devlink *devlink;
	struct ptp_ocp *bp;
	int err;

	devlink = devlink_alloc(&ptp_ocp_devlink_ops, sizeof(*bp), &pdev->dev);
	if (!devlink) {
		dev_err(&pdev->dev, "devlink_alloc failed\n");
		return -ENOMEM;
	}

	err = pci_enable_device(pdev);
	if (err) {
		dev_err(&pdev->dev, "pci_enable_device\n");
		goto out_unregister;
	}

	bp = devlink_priv(devlink);
	err = ptp_ocp_device_init(bp, pdev);
	if (err)
		goto out_disable;

	/* compat mode.
	 * Older FPGA firmware only returns 2 irq's.
	 * allow this - if not all of the IRQ's are returned, skip the
	 * extra devices and just register the clock.
	 */
	err = pci_alloc_irq_vectors(pdev, 1, 11, PCI_IRQ_MSI | PCI_IRQ_MSIX);
	if (err < 0) {
		dev_err(&pdev->dev, "alloc_irq_vectors err: %d\n", err);
		goto out;
	}
	bp->n_irqs = err;
	pci_set_master(pdev);

	err = ptp_ocp_register_resources(bp, id->driver_data);
	if (err)
		goto out;

	bp->ptp = ptp_clock_register(&bp->ptp_info, &pdev->dev);
	if (IS_ERR(bp->ptp)) {
		err = PTR_ERR(bp->ptp);
		dev_err(&pdev->dev, "ptp_clock_register: %d\n", err);
		bp->ptp = NULL;
		goto out;
	}

	err = ptp_ocp_complete(bp);
	if (err)
		goto out;

	ptp_ocp_info(bp);
	devlink_register(devlink);
	return 0;

out:
	ptp_ocp_detach(bp);
	pci_set_drvdata(pdev, NULL);
out_disable:
	pci_disable_device(pdev);
out_unregister:
<<<<<<< HEAD
	devlink_unregister(devlink);
out_free:
	devlink_free(devlink);

=======
	devlink_free(devlink);
>>>>>>> df0cc57e
	return err;
}

static void
ptp_ocp_remove(struct pci_dev *pdev)
{
	struct ptp_ocp *bp = pci_get_drvdata(pdev);
	struct devlink *devlink = priv_to_devlink(bp);

<<<<<<< HEAD
=======
	devlink_unregister(devlink);
>>>>>>> df0cc57e
	ptp_ocp_detach(bp);
	pci_set_drvdata(pdev, NULL);
	pci_disable_device(pdev);

<<<<<<< HEAD
	devlink_unregister(devlink);
=======
>>>>>>> df0cc57e
	devlink_free(devlink);
}

static struct pci_driver ptp_ocp_driver = {
	.name		= KBUILD_MODNAME,
	.id_table	= ptp_ocp_pcidev_id,
	.probe		= ptp_ocp_probe,
	.remove		= ptp_ocp_remove,
};

static int
ptp_ocp_i2c_notifier_call(struct notifier_block *nb,
			  unsigned long action, void *data)
{
	struct device *dev, *child = data;
	struct ptp_ocp *bp;
	bool add;

	switch (action) {
	case BUS_NOTIFY_ADD_DEVICE:
	case BUS_NOTIFY_DEL_DEVICE:
		add = action == BUS_NOTIFY_ADD_DEVICE;
		break;
	default:
		return 0;
	}

	if (!i2c_verify_adapter(child))
		return 0;

	dev = child;
	while ((dev = dev->parent))
		if (dev->driver && !strcmp(dev->driver->name, KBUILD_MODNAME))
			goto found;
	return 0;

found:
	bp = dev_get_drvdata(dev);
	if (add)
		ptp_ocp_symlink(bp, child, "i2c");
	else
		sysfs_remove_link(&bp->dev.kobj, "i2c");

	return 0;
}

static struct notifier_block ptp_ocp_i2c_notifier = {
	.notifier_call = ptp_ocp_i2c_notifier_call,
};

static int __init
ptp_ocp_init(void)
{
	const char *what;
	int err;

<<<<<<< HEAD
=======
	ptp_ocp_debugfs_init();

>>>>>>> df0cc57e
	what = "timecard class";
	err = class_register(&timecard_class);
	if (err)
		goto out;

	what = "i2c notifier";
	err = bus_register_notifier(&i2c_bus_type, &ptp_ocp_i2c_notifier);
	if (err)
		goto out_notifier;

	what = "ptp_ocp driver";
	err = pci_register_driver(&ptp_ocp_driver);
	if (err)
		goto out_register;

	return 0;

out_register:
	bus_unregister_notifier(&i2c_bus_type, &ptp_ocp_i2c_notifier);
out_notifier:
	class_unregister(&timecard_class);
out:
<<<<<<< HEAD
=======
	ptp_ocp_debugfs_fini();
>>>>>>> df0cc57e
	pr_err(KBUILD_MODNAME ": failed to register %s: %d\n", what, err);
	return err;
}

static void __exit
ptp_ocp_fini(void)
{
	bus_unregister_notifier(&i2c_bus_type, &ptp_ocp_i2c_notifier);
	pci_unregister_driver(&ptp_ocp_driver);
	class_unregister(&timecard_class);
<<<<<<< HEAD
=======
	ptp_ocp_debugfs_fini();
>>>>>>> df0cc57e
}

module_init(ptp_ocp_init);
module_exit(ptp_ocp_fini);

MODULE_DESCRIPTION("OpenCompute TimeCard driver");
MODULE_LICENSE("GPL v2");<|MERGE_RESOLUTION|>--- conflicted
+++ resolved
@@ -125,8 +125,6 @@
 	u32	version;
 };
 
-<<<<<<< HEAD
-=======
 struct gpio_reg {
 	u32	gpio1;
 	u32	__pad0;
@@ -176,7 +174,6 @@
 
 #define DCF_S_CTRL_ENABLE	BIT(0)
 
->>>>>>> df0cc57e
 struct ptp_ocp_flash_info {
 	const char *name;
 	int pci_offset;
@@ -184,13 +181,6 @@
 	void *data;
 };
 
-<<<<<<< HEAD
-struct ptp_ocp_ext_info {
-	const char *name;
-	int index;
-	irqreturn_t (*irq_fcn)(int irq, void *priv);
-	int (*enable)(void *priv, bool enable);
-=======
 struct ptp_ocp_i2c_info {
 	const char *name;
 	unsigned long fixed_rate;
@@ -202,7 +192,6 @@
 	int index;
 	irqreturn_t (*irq_fcn)(int irq, void *priv);
 	int (*enable)(void *priv, u32 req, bool enable);
->>>>>>> df0cc57e
 };
 
 struct ptp_ocp_ext_src {
@@ -220,11 +209,6 @@
 	struct tod_reg __iomem	*tod;
 	struct pps_reg __iomem	*pps_to_ext;
 	struct pps_reg __iomem	*pps_to_clk;
-<<<<<<< HEAD
-	struct ptp_ocp_ext_src	*pps;
-	struct ptp_ocp_ext_src	*ts0;
-	struct ptp_ocp_ext_src	*ts1;
-=======
 	struct gpio_reg __iomem	*pps_select;
 	struct gpio_reg __iomem	*sma;
 	struct irig_master_reg	__iomem *irig_out;
@@ -236,7 +220,6 @@
 	struct ptp_ocp_ext_src	*ts0;
 	struct ptp_ocp_ext_src	*ts1;
 	struct ptp_ocp_ext_src	*ts2;
->>>>>>> df0cc57e
 	struct img_reg __iomem	*image;
 	struct ptp_clock	*ptp;
 	struct ptp_clock_info	ptp_info;
@@ -244,20 +227,11 @@
 	struct platform_device	*spi_flash;
 	struct clk_hw		*i2c_clk;
 	struct timer_list	watchdog;
-<<<<<<< HEAD
-=======
 	struct dentry		*debug_root;
->>>>>>> df0cc57e
 	time64_t		gnss_lost;
 	int			id;
 	int			n_irqs;
 	int			gnss_port;
-<<<<<<< HEAD
-	int			mac_port;	/* miniature atomic clock */
-	u8			serial[6];
-	int			flash_start;
-	bool			has_serial;
-=======
 	int			gnss2_port;
 	int			mac_port;	/* miniature atomic clock */
 	int			nmea_port;
@@ -462,7 +436,6 @@
 static const struct pci_device_id ptp_ocp_pcidev_id[] = {
 	{ PCI_DEVICE_DATA(FACEBOOK, TIMECARD, &ocp_fb_resource) },
 	{ 0 }
->>>>>>> df0cc57e
 };
 MODULE_DEVICE_TABLE(pci, ptp_ocp_pcidev_id);
 
@@ -549,182 +522,6 @@
 	return count;
 }
 
-struct ocp_resource {
-	unsigned long offset;
-	int size;
-	int irq_vec;
-	int (*setup)(struct ptp_ocp *bp, struct ocp_resource *r);
-	void *extra;
-	unsigned long bp_offset;
-};
-
-static int ptp_ocp_register_mem(struct ptp_ocp *bp, struct ocp_resource *r);
-static int ptp_ocp_register_i2c(struct ptp_ocp *bp, struct ocp_resource *r);
-static int ptp_ocp_register_spi(struct ptp_ocp *bp, struct ocp_resource *r);
-static int ptp_ocp_register_serial(struct ptp_ocp *bp, struct ocp_resource *r);
-static int ptp_ocp_register_ext(struct ptp_ocp *bp, struct ocp_resource *r);
-static int ptp_ocp_fb_board_init(struct ptp_ocp *bp, struct ocp_resource *r);
-static irqreturn_t ptp_ocp_ts_irq(int irq, void *priv);
-static int ptp_ocp_ts_enable(void *priv, bool enable);
-
-#define bp_assign_entry(bp, res, val) ({				\
-	uintptr_t addr = (uintptr_t)(bp) + (res)->bp_offset;		\
-	*(typeof(val) *)addr = val;					\
-})
-
-#define OCP_RES_LOCATION(member) \
-	.bp_offset = offsetof(struct ptp_ocp, member)
-
-#define OCP_MEM_RESOURCE(member) \
-	OCP_RES_LOCATION(member), .setup = ptp_ocp_register_mem
-
-#define OCP_SERIAL_RESOURCE(member) \
-	OCP_RES_LOCATION(member), .setup = ptp_ocp_register_serial
-
-#define OCP_I2C_RESOURCE(member) \
-	OCP_RES_LOCATION(member), .setup = ptp_ocp_register_i2c
-
-#define OCP_SPI_RESOURCE(member) \
-	OCP_RES_LOCATION(member), .setup = ptp_ocp_register_spi
-
-#define OCP_EXT_RESOURCE(member) \
-	OCP_RES_LOCATION(member), .setup = ptp_ocp_register_ext
-
-/* This is the MSI vector mapping used.
- * 0: N/C
- * 1: TS0
- * 2: TS1
- * 3: GPS
- * 4: GPS2 (n/c)
- * 5: MAC
- * 6: SPI IMU (inertial measurement unit)
- * 7: I2C oscillator
- * 8: HWICAP
- * 9: SPI Flash
- */
-
-static struct ocp_resource ocp_fb_resource[] = {
-	{
-		OCP_MEM_RESOURCE(reg),
-		.offset = 0x01000000, .size = 0x10000,
-	},
-	{
-		OCP_EXT_RESOURCE(ts0),
-		.offset = 0x01010000, .size = 0x10000, .irq_vec = 1,
-		.extra = &(struct ptp_ocp_ext_info) {
-			.name = "ts0", .index = 0,
-			.irq_fcn = ptp_ocp_ts_irq,
-			.enable = ptp_ocp_ts_enable,
-		},
-	},
-	{
-		OCP_EXT_RESOURCE(ts1),
-		.offset = 0x01020000, .size = 0x10000, .irq_vec = 2,
-		.extra = &(struct ptp_ocp_ext_info) {
-			.name = "ts1", .index = 1,
-			.irq_fcn = ptp_ocp_ts_irq,
-			.enable = ptp_ocp_ts_enable,
-		},
-	},
-	{
-		OCP_MEM_RESOURCE(pps_to_ext),
-		.offset = 0x01030000, .size = 0x10000,
-	},
-	{
-		OCP_MEM_RESOURCE(pps_to_clk),
-		.offset = 0x01040000, .size = 0x10000,
-	},
-	{
-		OCP_MEM_RESOURCE(tod),
-		.offset = 0x01050000, .size = 0x10000,
-	},
-	{
-		OCP_MEM_RESOURCE(image),
-		.offset = 0x00020000, .size = 0x1000,
-	},
-	{
-		OCP_I2C_RESOURCE(i2c_ctrl),
-		.offset = 0x00150000, .size = 0x10000, .irq_vec = 7,
-	},
-	{
-		OCP_SERIAL_RESOURCE(gnss_port),
-		.offset = 0x00160000 + 0x1000, .irq_vec = 3,
-	},
-	{
-		OCP_SERIAL_RESOURCE(mac_port),
-		.offset = 0x00180000 + 0x1000, .irq_vec = 5,
-	},
-	{
-		OCP_SPI_RESOURCE(spi_flash),
-		.offset = 0x00310000, .size = 0x10000, .irq_vec = 9,
-		.extra = &(struct ptp_ocp_flash_info) {
-			.name = "xilinx_spi", .pci_offset = 0,
-			.data_size = sizeof(struct xspi_platform_data),
-			.data = &(struct xspi_platform_data) {
-				.num_chipselect = 1,
-				.bits_per_word = 8,
-				.num_devices = 1,
-				.devices = &(struct spi_board_info) {
-					.modalias = "spi-nor",
-				},
-			},
-		},
-	},
-	{
-		.setup = ptp_ocp_fb_board_init,
-	},
-	{ }
-};
-
-static const struct pci_device_id ptp_ocp_pcidev_id[] = {
-	{ PCI_DEVICE_DATA(FACEBOOK, TIMECARD, &ocp_fb_resource) },
-	{ 0 }
-};
-MODULE_DEVICE_TABLE(pci, ptp_ocp_pcidev_id);
-
-static DEFINE_MUTEX(ptp_ocp_lock);
-static DEFINE_IDR(ptp_ocp_idr);
-
-static struct {
-	const char *name;
-	int value;
-} ptp_ocp_clock[] = {
-	{ .name = "NONE",	.value = 0 },
-	{ .name = "TOD",	.value = 1 },
-	{ .name = "IRIG",	.value = 2 },
-	{ .name = "PPS",	.value = 3 },
-	{ .name = "PTP",	.value = 4 },
-	{ .name = "RTC",	.value = 5 },
-	{ .name = "DCF",	.value = 6 },
-	{ .name = "REGS",	.value = 0xfe },
-	{ .name = "EXT",	.value = 0xff },
-};
-
-static const char *
-ptp_ocp_clock_name_from_val(int val)
-{
-	int i;
-
-	for (i = 0; i < ARRAY_SIZE(ptp_ocp_clock); i++)
-		if (ptp_ocp_clock[i].value == val)
-			return ptp_ocp_clock[i].name;
-	return NULL;
-}
-
-static int
-ptp_ocp_clock_val_from_name(const char *name)
-{
-	const char *clk;
-	int i;
-
-	for (i = 0; i < ARRAY_SIZE(ptp_ocp_clock); i++) {
-		clk = ptp_ocp_clock[i].name;
-		if (!strncasecmp(name, clk, strlen(clk)))
-			return ptp_ocp_clock[i].value;
-	}
-	return -EINVAL;
-}
-
 static int
 __ptp_ocp_gettime_locked(struct ptp_ocp *bp, struct timespec64 *ts,
 			 struct ptp_system_timestamp *sts)
@@ -854,11 +651,7 @@
 }
 
 static int
-<<<<<<< HEAD
-ptp_ocp_adjphase(struct ptp_clock_info *ptp_info, s32 phase_ns)
-=======
 ptp_ocp_null_adjphase(struct ptp_clock_info *ptp_info, s32 phase_ns)
->>>>>>> df0cc57e
 {
 	return -EOPNOTSUPP;
 }
@@ -869,18 +662,12 @@
 {
 	struct ptp_ocp *bp = container_of(ptp_info, struct ptp_ocp, ptp_info);
 	struct ptp_ocp_ext_src *ext = NULL;
-<<<<<<< HEAD
-=======
 	u32 req;
->>>>>>> df0cc57e
 	int err;
 
 	switch (rq->type) {
 	case PTP_CLK_REQ_EXTTS:
-<<<<<<< HEAD
-=======
 		req = OCP_REQ_TIMESTAMP;
->>>>>>> df0cc57e
 		switch (rq->extts.index) {
 		case 0:
 			ext = bp->ts0;
@@ -888,13 +675,6 @@
 		case 1:
 			ext = bp->ts1;
 			break;
-<<<<<<< HEAD
-		}
-		break;
-	case PTP_CLK_REQ_PPS:
-		ext = bp->pps;
-		break;
-=======
 		case 2:
 			ext = bp->ts2;
 			break;
@@ -915,18 +695,13 @@
 		 * Allow, but assume manual configuration.
 		 */
 		return 0;
->>>>>>> df0cc57e
 	default:
 		return -EOPNOTSUPP;
 	}
 
 	err = -ENXIO;
 	if (ext)
-<<<<<<< HEAD
-		err = ext->info->enable(ext, on);
-=======
 		err = ext->info->enable(ext, req, on);
->>>>>>> df0cc57e
 
 	return err;
 }
@@ -939,18 +714,11 @@
 	.settime64	= ptp_ocp_settime,
 	.adjtime	= ptp_ocp_adjtime,
 	.adjfine	= ptp_ocp_null_adjfine,
-<<<<<<< HEAD
-	.adjphase	= ptp_ocp_adjphase,
-	.enable		= ptp_ocp_enable,
-	.pps		= true,
-	.n_ext_ts	= 2,
-=======
 	.adjphase	= ptp_ocp_null_adjphase,
 	.enable		= ptp_ocp_enable,
 	.pps		= true,
 	.n_ext_ts	= 4,
 	.n_per_out	= 1,
->>>>>>> df0cc57e
 };
 
 static void
@@ -963,12 +731,7 @@
 
 	iowrite32(0, &bp->reg->drift_ns);
 
-<<<<<<< HEAD
-	ctrl = ioread32(&bp->reg->ctrl);
-	ctrl |= OCP_CTRL_ADJUST_DRIFT;
-=======
 	ctrl = OCP_CTRL_ADJUST_DRIFT | OCP_CTRL_ENABLE;
->>>>>>> df0cc57e
 	iowrite32(ctrl, &bp->reg->ctrl);
 
 	/* restore clock selection */
@@ -1000,8 +763,6 @@
 	mod_timer(&bp->watchdog, jiffies + HZ);
 }
 
-<<<<<<< HEAD
-=======
 static void
 ptp_ocp_estimate_pci_timing(struct ptp_ocp *bp)
 {
@@ -1024,7 +785,6 @@
 	bp->ts_window_adjust = (delay >> 5) * 3;
 }
 
->>>>>>> df0cc57e
 static int
 ptp_ocp_init_clock(struct ptp_ocp *bp)
 {
@@ -1046,17 +806,6 @@
 	ctrl |= OCP_CTRL_ADJUST_SERVO;
 	iowrite32(ctrl, &bp->reg->ctrl);
 
-	/* NO DRIFT Correction */
-	/* offset_p:i 1/8, offset_i: 1/16, drift_p: 0, drift_i: 0 */
-	iowrite32(0x2000, &bp->reg->servo_offset_p);
-	iowrite32(0x1000, &bp->reg->servo_offset_i);
-	iowrite32(0,	  &bp->reg->servo_drift_p);
-	iowrite32(0,	  &bp->reg->servo_drift_i);
-
-	/* latch servo values */
-	ctrl |= OCP_CTRL_ADJUST_SERVO;
-	iowrite32(ctrl, &bp->reg->ctrl);
-
 	if ((ioread32(&bp->reg->ctrl) & OCP_CTRL_ENABLE) == 0) {
 		dev_err(&bp->pdev->dev, "clock not enabled\n");
 		return -ENODEV;
@@ -1075,9 +824,6 @@
 		timer_setup(&bp->watchdog, ptp_ocp_watchdog, 0);
 		mod_timer(&bp->watchdog, jiffies + HZ);
 	}
-
-	timer_setup(&bp->watchdog, ptp_ocp_watchdog, 0);
-	mod_timer(&bp->watchdog, jiffies + HZ);
 
 	return 0;
 }
@@ -1159,7 +905,6 @@
 
 static int
 ptp_ocp_firstchild(struct device *dev, void *data)
-<<<<<<< HEAD
 {
 	return 1;
 }
@@ -1204,6 +949,9 @@
 	struct device *dev;
 	int err;
 
+	if (!bp->i2c_ctrl)
+		return;
+
 	dev = device_find_child(&bp->i2c_ctrl->dev, NULL, ptp_ocp_firstchild);
 	if (!dev) {
 		dev_err(&bp->pdev->dev, "Can't find I2C adapter\n");
@@ -1224,833 +972,6 @@
 	}
 
 	bp->has_serial = true;
-
-out:
-	put_device(dev);
-}
-
-static void
-ptp_ocp_info(struct ptp_ocp *bp)
-{
-	u32 version, select;
-
-	version = ioread32(&bp->reg->version);
-	select = ioread32(&bp->reg->select);
-	dev_info(&bp->pdev->dev, "Version %d.%d.%d, clock %s, device ptp%d\n",
-		 version >> 24, (version >> 16) & 0xff, version & 0xffff,
-		 ptp_ocp_clock_name_from_val(select >> 16),
-		 ptp_clock_index(bp->ptp));
-
-	ptp_ocp_tod_info(bp);
-=======
-{
-	return 1;
->>>>>>> df0cc57e
-}
-
-static struct device *
-ptp_ocp_find_flash(struct ptp_ocp *bp)
-{
-	struct device *dev, *last;
-
-	last = NULL;
-	dev = &bp->spi_flash->dev;
-
-	while ((dev = device_find_child(dev, NULL, ptp_ocp_firstchild))) {
-		if (!strcmp("mtd", dev_bus_name(dev)))
-			break;
-		put_device(last);
-		last = dev;
-	}
-	put_device(last);
-
-	return dev;
-}
-
-static int
-<<<<<<< HEAD
-ptp_ocp_devlink_flash(struct devlink *devlink, struct device *dev,
-		      const struct firmware *fw)
-{
-	struct mtd_info *mtd = dev_get_drvdata(dev);
-	struct ptp_ocp *bp = devlink_priv(devlink);
-	size_t off, len, resid, wrote;
-	struct erase_info erase;
-	size_t base, blksz;
-	int err = 0;
-
-	off = 0;
-	base = bp->flash_start;
-	blksz = 4096;
-	resid = fw->size;
-
-	while (resid) {
-		devlink_flash_update_status_notify(devlink, "Flashing",
-						   NULL, off, fw->size);
-
-		len = min_t(size_t, resid, blksz);
-		erase.addr = base + off;
-		erase.len = blksz;
-
-		err = mtd_erase(mtd, &erase);
-		if (err)
-			goto out;
-
-		err = mtd_write(mtd, base + off, len, &wrote, &fw->data[off]);
-		if (err)
-			goto out;
-
-		off += blksz;
-		resid -= len;
-	}
-out:
-	return err;
-}
-
-static int
-ptp_ocp_devlink_flash_update(struct devlink *devlink,
-			     struct devlink_flash_update_params *params,
-			     struct netlink_ext_ack *extack)
-{
-	struct ptp_ocp *bp = devlink_priv(devlink);
-	struct device *dev;
-	const char *msg;
-	int err;
-
-	dev = ptp_ocp_find_flash(bp);
-	if (!dev) {
-		dev_err(&bp->pdev->dev, "Can't find Flash SPI adapter\n");
-		return -ENODEV;
-	}
-
-	devlink_flash_update_status_notify(devlink, "Preparing to flash",
-					   NULL, 0, 0);
-
-	err = ptp_ocp_devlink_flash(devlink, dev, params->fw);
-
-	msg = err ? "Flash error" : "Flash complete";
-	devlink_flash_update_status_notify(devlink, msg, NULL, 0, 0);
-
-	put_device(dev);
-	return err;
-}
-
-static int
-ptp_ocp_devlink_info_get(struct devlink *devlink, struct devlink_info_req *req,
-			 struct netlink_ext_ack *extack)
-{
-	struct ptp_ocp *bp = devlink_priv(devlink);
-	char buf[32];
-	int err;
-
-	err = devlink_info_driver_name_put(req, KBUILD_MODNAME);
-	if (err)
-		return err;
-
-	if (bp->image) {
-		u32 ver = ioread32(&bp->image->version);
-
-		if (ver & 0xffff) {
-			sprintf(buf, "%d", ver);
-			err = devlink_info_version_running_put(req,
-							       "fw",
-							       buf);
-		} else {
-			sprintf(buf, "%d", ver >> 16);
-			err = devlink_info_version_running_put(req,
-							       "loader",
-							       buf);
-		}
-		if (err)
-			return err;
-	}
-
-	if (!bp->has_serial)
-		ptp_ocp_get_serial_number(bp);
-
-	if (bp->has_serial) {
-		sprintf(buf, "%pM", bp->serial);
-		err = devlink_info_serial_number_put(req, buf);
-		if (err)
-			return err;
-	}
-
-	return 0;
-}
-
-static const struct devlink_ops ptp_ocp_devlink_ops = {
-	.flash_update = ptp_ocp_devlink_flash_update,
-	.info_get = ptp_ocp_devlink_info_get,
-};
-
-static void __iomem *
-__ptp_ocp_get_mem(struct ptp_ocp *bp, unsigned long start, int size)
-{
-	struct resource res = DEFINE_RES_MEM_NAMED(start, size, "ptp_ocp");
-
-	return devm_ioremap_resource(&bp->pdev->dev, &res);
-}
-
-static void __iomem *
-ptp_ocp_get_mem(struct ptp_ocp *bp, struct ocp_resource *r)
-{
-	unsigned long start;
-
-	start = pci_resource_start(bp->pdev, 0) + r->offset;
-	return __ptp_ocp_get_mem(bp, start, r->size);
-}
-
-static void
-ptp_ocp_set_irq_resource(struct resource *res, int irq)
-{
-	struct resource r = DEFINE_RES_IRQ(irq);
-	*res = r;
-}
-
-static void
-ptp_ocp_set_mem_resource(struct resource *res, unsigned long start, int size)
-{
-	struct resource r = DEFINE_RES_MEM(start, size);
-	*res = r;
-}
-
-static int
-ptp_ocp_register_spi(struct ptp_ocp *bp, struct ocp_resource *r)
-{
-	struct ptp_ocp_flash_info *info;
-	struct pci_dev *pdev = bp->pdev;
-	struct platform_device *p;
-	struct resource res[2];
-	unsigned long start;
-	int id;
-
-	/* XXX hack to work around old FPGA */
-	if (bp->n_irqs < 10) {
-		dev_err(&bp->pdev->dev, "FPGA does not have SPI devices\n");
-		return 0;
-	}
-
-	if (r->irq_vec > bp->n_irqs) {
-		dev_err(&bp->pdev->dev, "spi device irq %d out of range\n",
-			r->irq_vec);
-		return 0;
-	}
-
-	start = pci_resource_start(pdev, 0) + r->offset;
-	ptp_ocp_set_mem_resource(&res[0], start, r->size);
-	ptp_ocp_set_irq_resource(&res[1], pci_irq_vector(pdev, r->irq_vec));
-
-	info = r->extra;
-	id = pci_dev_id(pdev) << 1;
-	id += info->pci_offset;
-
-	p = platform_device_register_resndata(&pdev->dev, info->name, id,
-					      res, 2, info->data,
-					      info->data_size);
-	if (IS_ERR(p))
-		return PTR_ERR(p);
-
-	bp_assign_entry(bp, r, p);
-
-	return 0;
-}
-
-static struct platform_device *
-ptp_ocp_i2c_bus(struct pci_dev *pdev, struct ocp_resource *r, int id)
-{
-	struct resource res[2];
-	unsigned long start;
-
-	start = pci_resource_start(pdev, 0) + r->offset;
-	ptp_ocp_set_mem_resource(&res[0], start, r->size);
-	ptp_ocp_set_irq_resource(&res[1], pci_irq_vector(pdev, r->irq_vec));
-
-	return platform_device_register_resndata(&pdev->dev, "xiic-i2c",
-						 id, res, 2, NULL, 0);
-}
-
-static int
-ptp_ocp_register_i2c(struct ptp_ocp *bp, struct ocp_resource *r)
-{
-	struct pci_dev *pdev = bp->pdev;
-	struct platform_device *p;
-	struct clk_hw *clk;
-	char buf[32];
-	int id;
-
-	if (r->irq_vec > bp->n_irqs) {
-		dev_err(&bp->pdev->dev, "i2c device irq %d out of range\n",
-			r->irq_vec);
-		return 0;
-	}
-
-	id = pci_dev_id(bp->pdev);
-
-	sprintf(buf, "AXI.%d", id);
-	clk = clk_hw_register_fixed_rate(&pdev->dev, buf, NULL, 0, 50000000);
-	if (IS_ERR(clk))
-		return PTR_ERR(clk);
-	bp->i2c_clk = clk;
-
-	sprintf(buf, "xiic-i2c.%d", id);
-	devm_clk_hw_register_clkdev(&pdev->dev, clk, NULL, buf);
-	p = ptp_ocp_i2c_bus(bp->pdev, r, id);
-	if (IS_ERR(p))
-		return PTR_ERR(p);
-
-	bp_assign_entry(bp, r, p);
-
-	return 0;
-}
-
-static irqreturn_t
-ptp_ocp_ts_irq(int irq, void *priv)
-{
-	struct ptp_ocp_ext_src *ext = priv;
-	struct ts_reg __iomem *reg = ext->mem;
-	struct ptp_clock_event ev;
-	u32 sec, nsec;
-
-	/* XXX should fix API - this converts s/ns -> ts -> s/ns */
-	sec = ioread32(&reg->time_sec);
-	nsec = ioread32(&reg->time_ns);
-
-	ev.type = PTP_CLOCK_EXTTS;
-	ev.index = ext->info->index;
-	ev.timestamp = sec * 1000000000ULL + nsec;
-
-	ptp_clock_event(ext->bp->ptp, &ev);
-
-	iowrite32(1, &reg->intr);	/* write 1 to ack */
-
-	return IRQ_HANDLED;
-}
-
-static int
-ptp_ocp_ts_enable(void *priv, bool enable)
-{
-	struct ptp_ocp_ext_src *ext = priv;
-	struct ts_reg __iomem *reg = ext->mem;
-
-	if (enable) {
-		iowrite32(1, &reg->enable);
-		iowrite32(1, &reg->intr_mask);
-		iowrite32(1, &reg->intr);
-	} else {
-		iowrite32(0, &reg->intr_mask);
-		iowrite32(0, &reg->enable);
-	}
-
-	return 0;
-}
-
-static void
-ptp_ocp_unregister_ext(struct ptp_ocp_ext_src *ext)
-{
-	ext->info->enable(ext, false);
-	pci_free_irq(ext->bp->pdev, ext->irq_vec, ext);
-	kfree(ext);
-}
-
-static int
-ptp_ocp_register_ext(struct ptp_ocp *bp, struct ocp_resource *r)
-{
-	struct pci_dev *pdev = bp->pdev;
-	struct ptp_ocp_ext_src *ext;
-	int err;
-
-	ext = kzalloc(sizeof(*ext), GFP_KERNEL);
-	if (!ext)
-		return -ENOMEM;
-
-	err = -EINVAL;
-	ext->mem = ptp_ocp_get_mem(bp, r);
-	if (!ext->mem)
-		goto out;
-
-	ext->bp = bp;
-	ext->info = r->extra;
-	ext->irq_vec = r->irq_vec;
-
-	err = pci_request_irq(pdev, r->irq_vec, ext->info->irq_fcn, NULL,
-			      ext, "ocp%d.%s", bp->id, ext->info->name);
-	if (err) {
-		dev_err(&pdev->dev, "Could not get irq %d\n", r->irq_vec);
-		goto out;
-	}
-
-	bp_assign_entry(bp, r, ext);
-
-	return 0;
-
-out:
-	kfree(ext);
-	return err;
-}
-
-static int
-ptp_ocp_serial_line(struct ptp_ocp *bp, struct ocp_resource *r)
-{
-	struct pci_dev *pdev = bp->pdev;
-	struct uart_8250_port uart;
-
-	/* Setting UPF_IOREMAP and leaving port.membase unspecified lets
-	 * the serial port device claim and release the pci resource.
-	 */
-	memset(&uart, 0, sizeof(uart));
-	uart.port.dev = &pdev->dev;
-	uart.port.iotype = UPIO_MEM;
-	uart.port.regshift = 2;
-	uart.port.mapbase = pci_resource_start(pdev, 0) + r->offset;
-	uart.port.irq = pci_irq_vector(pdev, r->irq_vec);
-	uart.port.uartclk = 50000000;
-	uart.port.flags = UPF_FIXED_TYPE | UPF_IOREMAP;
-	uart.port.type = PORT_16550A;
-
-	return serial8250_register_8250_port(&uart);
-}
-
-static int
-ptp_ocp_register_serial(struct ptp_ocp *bp, struct ocp_resource *r)
-{
-	int port;
-
-	if (r->irq_vec > bp->n_irqs) {
-		dev_err(&bp->pdev->dev, "serial device irq %d out of range\n",
-			r->irq_vec);
-		return 0;
-	}
-
-	port = ptp_ocp_serial_line(bp, r);
-	if (port < 0)
-		return port;
-
-	bp_assign_entry(bp, r, port);
-
-	return 0;
-}
-
-static int
-ptp_ocp_register_mem(struct ptp_ocp *bp, struct ocp_resource *r)
-{
-	void __iomem *mem;
-
-	mem = ptp_ocp_get_mem(bp, r);
-	if (!mem)
-		return -EINVAL;
-
-	bp_assign_entry(bp, r, mem);
-
-	return 0;
-}
-
-/* FB specific board initializers; last "resource" registered. */
-static int
-ptp_ocp_fb_board_init(struct ptp_ocp *bp, struct ocp_resource *r)
-{
-	bp->flash_start = 1024 * 4096;
-
-	return ptp_ocp_init_clock(bp);
-}
-
-static int
-ptp_ocp_register_resources(struct ptp_ocp *bp, kernel_ulong_t driver_data)
-{
-	struct ocp_resource *r, *table;
-	int err = 0;
-
-	table = (struct ocp_resource *)driver_data;
-	for (r = table; r->setup; r++) {
-		err = r->setup(bp, r);
-		if (err)
-			break;
-	}
-	return err;
-}
-
-static ssize_t
-serialnum_show(struct device *dev, struct device_attribute *attr, char *buf)
-{
-	struct ptp_ocp *bp = dev_get_drvdata(dev);
-
-	if (!bp->has_serial)
-		ptp_ocp_get_serial_number(bp);
-
-	return sysfs_emit(buf, "%pM\n", bp->serial);
-}
-static DEVICE_ATTR_RO(serialnum);
-
-static ssize_t
-gnss_sync_show(struct device *dev, struct device_attribute *attr, char *buf)
-{
-	struct ptp_ocp *bp = dev_get_drvdata(dev);
-	ssize_t ret;
-
-	if (bp->gnss_lost)
-		ret = sysfs_emit(buf, "LOST @ %ptT\n", &bp->gnss_lost);
-	else
-		ret = sysfs_emit(buf, "SYNC\n");
-
-	return ret;
-}
-static DEVICE_ATTR_RO(gnss_sync);
-
-static ssize_t
-clock_source_show(struct device *dev, struct device_attribute *attr, char *buf)
-{
-	struct ptp_ocp *bp = dev_get_drvdata(dev);
-	const char *p;
-	u32 select;
-
-	select = ioread32(&bp->reg->select);
-	p = ptp_ocp_clock_name_from_val(select >> 16);
-
-	return sysfs_emit(buf, "%s\n", p);
-}
-
-static ssize_t
-clock_source_store(struct device *dev, struct device_attribute *attr,
-		   const char *buf, size_t count)
-{
-	struct ptp_ocp *bp = dev_get_drvdata(dev);
-	unsigned long flags;
-	int val;
-
-	val = ptp_ocp_clock_val_from_name(buf);
-	if (val < 0)
-		return val;
-
-	spin_lock_irqsave(&bp->lock, flags);
-	iowrite32(val, &bp->reg->select);
-	spin_unlock_irqrestore(&bp->lock, flags);
-
-	return count;
-}
-static DEVICE_ATTR_RW(clock_source);
-
-static ssize_t
-available_clock_sources_show(struct device *dev,
-			     struct device_attribute *attr, char *buf)
-{
-	const char *clk;
-	ssize_t count;
-	int i;
-
-	count = 0;
-	for (i = 0; i < ARRAY_SIZE(ptp_ocp_clock); i++) {
-		clk = ptp_ocp_clock[i].name;
-		count += sysfs_emit_at(buf, count, "%s ", clk);
-	}
-	if (count)
-		count--;
-	count += sysfs_emit_at(buf, count, "\n");
-	return count;
-}
-static DEVICE_ATTR_RO(available_clock_sources);
-
-static struct attribute *timecard_attrs[] = {
-	&dev_attr_serialnum.attr,
-	&dev_attr_gnss_sync.attr,
-	&dev_attr_clock_source.attr,
-	&dev_attr_available_clock_sources.attr,
-	NULL,
-};
-ATTRIBUTE_GROUPS(timecard);
-
-static void
-ptp_ocp_dev_release(struct device *dev)
-{
-	struct ptp_ocp *bp = dev_get_drvdata(dev);
-
-	mutex_lock(&ptp_ocp_lock);
-	idr_remove(&ptp_ocp_idr, bp->id);
-	mutex_unlock(&ptp_ocp_lock);
-}
-
-static int
-ptp_ocp_device_init(struct ptp_ocp *bp, struct pci_dev *pdev)
-{
-	int err;
-
-	mutex_lock(&ptp_ocp_lock);
-	err = idr_alloc(&ptp_ocp_idr, bp, 0, 0, GFP_KERNEL);
-	mutex_unlock(&ptp_ocp_lock);
-	if (err < 0) {
-		dev_err(&pdev->dev, "idr_alloc failed: %d\n", err);
-		return err;
-	}
-	bp->id = err;
-
-	bp->ptp_info = ptp_ocp_clock_info;
-	spin_lock_init(&bp->lock);
-	bp->gnss_port = -1;
-	bp->mac_port = -1;
-	bp->pdev = pdev;
-
-	device_initialize(&bp->dev);
-	dev_set_name(&bp->dev, "ocp%d", bp->id);
-	bp->dev.class = &timecard_class;
-	bp->dev.parent = &pdev->dev;
-	bp->dev.release = ptp_ocp_dev_release;
-	dev_set_drvdata(&bp->dev, bp);
-
-	err = device_add(&bp->dev);
-	if (err) {
-		dev_err(&bp->dev, "device add failed: %d\n", err);
-		goto out;
-	}
-
-	pci_set_drvdata(pdev, bp);
-
-	return 0;
-
-out:
-	ptp_ocp_dev_release(&bp->dev);
-	put_device(&bp->dev);
-	return err;
-}
-
-static void
-ptp_ocp_symlink(struct ptp_ocp *bp, struct device *child, const char *link)
-{
-	struct device *dev = &bp->dev;
-
-	if (sysfs_create_link(&dev->kobj, &child->kobj, link))
-		dev_err(dev, "%s symlink failed\n", link);
-}
-
-static void
-ptp_ocp_link_child(struct ptp_ocp *bp, const char *name, const char *link)
-{
-	struct device *dev, *child;
-
-	dev = &bp->pdev->dev;
-
-	child = device_find_child_by_name(dev, name);
-	if (!child) {
-		dev_err(dev, "Could not find device %s\n", name);
-		return;
-	}
-
-	ptp_ocp_symlink(bp, child, link);
-	put_device(child);
-}
-
-static int
-ptp_ocp_complete(struct ptp_ocp *bp)
-{
-	struct pps_device *pps;
-	char buf[32];
-
-	if (bp->gnss_port != -1) {
-		sprintf(buf, "ttyS%d", bp->gnss_port);
-		ptp_ocp_link_child(bp, buf, "ttyGNSS");
-	}
-	if (bp->mac_port != -1) {
-		sprintf(buf, "ttyS%d", bp->mac_port);
-		ptp_ocp_link_child(bp, buf, "ttyMAC");
-	}
-	sprintf(buf, "ptp%d", ptp_clock_index(bp->ptp));
-	ptp_ocp_link_child(bp, buf, "ptp");
-
-	pps = pps_lookup_dev(bp->ptp);
-	if (pps)
-		ptp_ocp_symlink(bp, pps->dev, "pps");
-
-	if (device_add_groups(&bp->dev, timecard_groups))
-		pr_err("device add groups failed\n");
-
-	return 0;
-}
-
-static void
-ptp_ocp_resource_summary(struct ptp_ocp *bp)
-{
-	struct device *dev = &bp->pdev->dev;
-
-	if (bp->image) {
-		u32 ver = ioread32(&bp->image->version);
-
-		dev_info(dev, "version %x\n", ver);
-		if (ver & 0xffff)
-			dev_info(dev, "regular image, version %d\n",
-				 ver & 0xffff);
-		else
-			dev_info(dev, "golden image, version %d\n",
-				 ver >> 16);
-	}
-	if (bp->gnss_port != -1)
-		dev_info(dev, "GNSS @ /dev/ttyS%d 115200\n", bp->gnss_port);
-	if (bp->mac_port != -1)
-		dev_info(dev, "MAC @ /dev/ttyS%d   57600\n", bp->mac_port);
-}
-
-static void
-ptp_ocp_detach_sysfs(struct ptp_ocp *bp)
-{
-	struct device *dev = &bp->dev;
-
-	sysfs_remove_link(&dev->kobj, "ttyGNSS");
-	sysfs_remove_link(&dev->kobj, "ttyMAC");
-	sysfs_remove_link(&dev->kobj, "ptp");
-	sysfs_remove_link(&dev->kobj, "pps");
-	device_remove_groups(dev, timecard_groups);
-}
-
-static void
-ptp_ocp_detach(struct ptp_ocp *bp)
-{
-	ptp_ocp_detach_sysfs(bp);
-	if (timer_pending(&bp->watchdog))
-		del_timer_sync(&bp->watchdog);
-	if (bp->ts0)
-		ptp_ocp_unregister_ext(bp->ts0);
-	if (bp->ts1)
-		ptp_ocp_unregister_ext(bp->ts1);
-	if (bp->pps)
-		ptp_ocp_unregister_ext(bp->pps);
-	if (bp->gnss_port != -1)
-		serial8250_unregister_port(bp->gnss_port);
-	if (bp->mac_port != -1)
-		serial8250_unregister_port(bp->mac_port);
-	if (bp->spi_flash)
-		platform_device_unregister(bp->spi_flash);
-	if (bp->i2c_ctrl)
-		platform_device_unregister(bp->i2c_ctrl);
-	if (bp->i2c_clk)
-		clk_hw_unregister_fixed_rate(bp->i2c_clk);
-	if (bp->n_irqs)
-		pci_free_irq_vectors(bp->pdev);
-	if (bp->ptp)
-		ptp_clock_unregister(bp->ptp);
-	device_unregister(&bp->dev);
-}
-
-static int
-ptp_ocp_probe(struct pci_dev *pdev, const struct pci_device_id *id)
-{
-	struct devlink *devlink;
-	struct ptp_ocp *bp;
-	int err;
-
-	devlink = devlink_alloc(&ptp_ocp_devlink_ops, sizeof(*bp), &pdev->dev);
-	if (!devlink) {
-		dev_err(&pdev->dev, "devlink_alloc failed\n");
-		return -ENOMEM;
-	}
-
-	err = devlink_register(devlink);
-	if (err)
-		goto out_free;
-
-	err = pci_enable_device(pdev);
-	if (err) {
-		dev_err(&pdev->dev, "pci_enable_device\n");
-		goto out_unregister;
-=======
-ptp_ocp_read_i2c(struct i2c_adapter *adap, u8 addr, u8 reg, u8 sz, u8 *data)
-{
-	struct i2c_msg msgs[2] = {
-		{
-			.addr = addr,
-			.len = 1,
-			.buf = &reg,
-		},
-		{
-			.addr = addr,
-			.flags = I2C_M_RD,
-			.len = 2,
-			.buf = data,
-		},
-	};
-	int err;
-	u8 len;
-
-	/* xiic-i2c for some stupid reason only does 2 byte reads. */
-	while (sz) {
-		len = min_t(u8, sz, 2);
-		msgs[1].len = len;
-		err = i2c_transfer(adap, msgs, 2);
-		if (err != msgs[1].len)
-			return err;
-		msgs[1].buf += len;
-		reg += len;
-		sz -= len;
->>>>>>> df0cc57e
-	}
-	return 0;
-}
-
-<<<<<<< HEAD
-	bp = devlink_priv(devlink);
-	err = ptp_ocp_device_init(bp, pdev);
-	if (err)
-		goto out_disable;
-
-	/* compat mode.
-	 * Older FPGA firmware only returns 2 irq's.
-	 * allow this - if not all of the IRQ's are returned, skip the
-	 * extra devices and just register the clock.
-	 */
-	err = pci_alloc_irq_vectors(pdev, 1, 10, PCI_IRQ_MSI | PCI_IRQ_MSIX);
-	if (err < 0) {
-		dev_err(&pdev->dev, "alloc_irq_vectors err: %d\n", err);
-		goto out;
-	}
-	bp->n_irqs = err;
-	pci_set_master(pdev);
-
-	err = ptp_ocp_register_resources(bp, id->driver_data);
-	if (err)
-=======
-static void
-ptp_ocp_get_serial_number(struct ptp_ocp *bp)
-{
-	struct i2c_adapter *adap;
-	struct device *dev;
-	int err;
-
-	if (!bp->i2c_ctrl)
-		return;
-
-	dev = device_find_child(&bp->i2c_ctrl->dev, NULL, ptp_ocp_firstchild);
-	if (!dev) {
-		dev_err(&bp->pdev->dev, "Can't find I2C adapter\n");
-		return;
-	}
-
-	adap = i2c_verify_adapter(dev);
-	if (!adap) {
-		dev_err(&bp->pdev->dev, "device '%s' isn't an I2C adapter\n",
-			dev_name(dev));
->>>>>>> df0cc57e
-		goto out;
-	}
-
-<<<<<<< HEAD
-	bp->ptp = ptp_clock_register(&bp->ptp_info, &pdev->dev);
-	if (IS_ERR(bp->ptp)) {
-		err = PTR_ERR(bp->ptp);
-		dev_err(&pdev->dev, "ptp_clock_register: %d\n", err);
-		bp->ptp = NULL;
-		goto out;
-	}
-
-	err = ptp_ocp_complete(bp);
-	if (err)
-		goto out;
-
-	ptp_ocp_info(bp);
-	ptp_ocp_resource_summary(bp);
-=======
-	err = ptp_ocp_read_i2c(adap, 0x58, 0x9A, 6, bp->serial);
-	if (err) {
-		dev_err(&bp->pdev->dev, "could not read eeprom: %d\n", err);
-		goto out;
-	}
-
-	bp->has_serial = true;
->>>>>>> df0cc57e
 
 out:
 	put_device(dev);
@@ -3585,14 +2506,7 @@
 out_disable:
 	pci_disable_device(pdev);
 out_unregister:
-<<<<<<< HEAD
-	devlink_unregister(devlink);
-out_free:
 	devlink_free(devlink);
-
-=======
-	devlink_free(devlink);
->>>>>>> df0cc57e
 	return err;
 }
 
@@ -3602,18 +2516,11 @@
 	struct ptp_ocp *bp = pci_get_drvdata(pdev);
 	struct devlink *devlink = priv_to_devlink(bp);
 
-<<<<<<< HEAD
-=======
 	devlink_unregister(devlink);
->>>>>>> df0cc57e
 	ptp_ocp_detach(bp);
 	pci_set_drvdata(pdev, NULL);
 	pci_disable_device(pdev);
 
-<<<<<<< HEAD
-	devlink_unregister(devlink);
-=======
->>>>>>> df0cc57e
 	devlink_free(devlink);
 }
 
@@ -3670,11 +2577,8 @@
 	const char *what;
 	int err;
 
-<<<<<<< HEAD
-=======
 	ptp_ocp_debugfs_init();
 
->>>>>>> df0cc57e
 	what = "timecard class";
 	err = class_register(&timecard_class);
 	if (err)
@@ -3697,10 +2601,7 @@
 out_notifier:
 	class_unregister(&timecard_class);
 out:
-<<<<<<< HEAD
-=======
 	ptp_ocp_debugfs_fini();
->>>>>>> df0cc57e
 	pr_err(KBUILD_MODNAME ": failed to register %s: %d\n", what, err);
 	return err;
 }
@@ -3711,10 +2612,7 @@
 	bus_unregister_notifier(&i2c_bus_type, &ptp_ocp_i2c_notifier);
 	pci_unregister_driver(&ptp_ocp_driver);
 	class_unregister(&timecard_class);
-<<<<<<< HEAD
-=======
 	ptp_ocp_debugfs_fini();
->>>>>>> df0cc57e
 }
 
 module_init(ptp_ocp_init);
