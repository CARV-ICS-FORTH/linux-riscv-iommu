/*
 * Copyright 2014 Advanced Micro Devices, Inc.
 *
 * Permission is hereby granted, free of charge, to any person obtaining a
 * copy of this software and associated documentation files (the "Software"),
 * to deal in the Software without restriction, including without limitation
 * the rights to use, copy, modify, merge, publish, distribute, sublicense,
 * and/or sell copies of the Software, and to permit persons to whom the
 * Software is furnished to do so, subject to the following conditions:
 *
 * The above copyright notice and this permission notice shall be included in
 * all copies or substantial portions of the Software.
 *
 * THE SOFTWARE IS PROVIDED "AS IS", WITHOUT WARRANTY OF ANY KIND, EXPRESS OR
 * IMPLIED, INCLUDING BUT NOT LIMITED TO THE WARRANTIES OF MERCHANTABILITY,
 * FITNESS FOR A PARTICULAR PURPOSE AND NONINFRINGEMENT.  IN NO EVENT SHALL
 * THE COPYRIGHT HOLDER(S) OR AUTHOR(S) BE LIABLE FOR ANY CLAIM, DAMAGES OR
 * OTHER LIABILITY, WHETHER IN AN ACTION OF CONTRACT, TORT OR OTHERWISE,
 * ARISING FROM, OUT OF OR IN CONNECTION WITH THE SOFTWARE OR THE USE OR
 * OTHER DEALINGS IN THE SOFTWARE.
 *
 */

#ifndef __AMDGPU_GDS_H__
#define __AMDGPU_GDS_H__

struct amdgpu_ring;
struct amdgpu_bo;

struct amdgpu_gds {
	uint32_t gds_size;
	uint32_t gws_size;
	uint32_t oa_size;
	uint32_t gds_compute_max_wave_id;
<<<<<<< HEAD
	uint32_t vgt_gs_max_wave_id;
=======
>>>>>>> bb831786
};

struct amdgpu_gds_reg_offset {
	uint32_t	mem_base;
	uint32_t	mem_size;
	uint32_t	gws;
	uint32_t	oa;
};

#endif /* __AMDGPU_GDS_H__ */<|MERGE_RESOLUTION|>--- conflicted
+++ resolved
@@ -32,10 +32,6 @@
 	uint32_t gws_size;
 	uint32_t oa_size;
 	uint32_t gds_compute_max_wave_id;
-<<<<<<< HEAD
-	uint32_t vgt_gs_max_wave_id;
-=======
->>>>>>> bb831786
 };
 
 struct amdgpu_gds_reg_offset {
