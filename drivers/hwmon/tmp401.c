--- conflicted
+++ resolved
@@ -45,29 +45,7 @@
 #define TMP401_MANUFACTURER_ID_REG		0xFE
 #define TMP401_DEVICE_ID_REG			0xFF
 
-<<<<<<< HEAD
-static const u8 TMP401_TEMP_MSB_READ[7][2] = {
-	{ 0x00, 0x01 },	/* temp */
-	{ 0x06, 0x08 },	/* low limit */
-	{ 0x05, 0x07 },	/* high limit */
-	{ 0x20, 0x19 },	/* therm (crit) limit */
-	{ 0x30, 0x34 },	/* lowest */
-	{ 0x32, 0x36 },	/* highest */
-};
-
-static const u8 TMP401_TEMP_MSB_WRITE[7][2] = {
-	{ 0, 0 },	/* temp (unused) */
-	{ 0x0C, 0x0E },	/* low limit */
-	{ 0x0B, 0x0D },	/* high limit */
-	{ 0x20, 0x19 },	/* therm (crit) limit */
-	{ 0x30, 0x34 },	/* lowest */
-	{ 0x32, 0x36 },	/* highest */
-};
-
-static const u8 TMP432_TEMP_MSB_READ[4][3] = {
-=======
 static const u8 TMP401_TEMP_MSB[7][3] = {
->>>>>>> 754e0b0e
 	{ 0x00, 0x01, 0x23 },	/* temp */
 	{ 0x06, 0x08, 0x16 },	/* low limit */
 	{ 0x05, 0x07, 0x15 },	/* high limit */
@@ -128,11 +106,6 @@
 	struct i2c_client *client;
 	struct regmap *regmap;
 	struct mutex update_lock;
-<<<<<<< HEAD
-	bool valid; /* false until following fields are valid */
-	unsigned long last_updated; /* in jiffies */
-=======
->>>>>>> 754e0b0e
 	enum chips kind;
 
 	bool extended_range;
@@ -239,12 +212,6 @@
 				*val |= BIT(1);
 			break;
 		}
-<<<<<<< HEAD
-		data->temp_crit_hyst = val;
-
-		data->last_updated = jiffies;
-		data->valid = true;
-=======
 		break;
 	default:
 		regval = i2c_smbus_read_byte_data(client, reg);
@@ -252,7 +219,6 @@
 			return regval;
 		*val = regval;
 		break;
->>>>>>> 754e0b0e
 	}
 	return 0;
 }
@@ -397,10 +363,6 @@
 	int reg, ret, temp;
 
 	mutex_lock(&data->update_lock);
-<<<<<<< HEAD
-	i2c_smbus_write_byte_data(client, TMP401_TEMP_MSB_WRITE[5][0], val);
-	data->valid = false;
-=======
 	switch (attr) {
 	case hwmon_temp_min:
 	case hwmon_temp_max:
@@ -429,7 +391,6 @@
 		ret = -EOPNOTSUPP;
 		break;
 	}
->>>>>>> 754e0b0e
 	mutex_unlock(&data->update_lock);
 	return ret;
 }
@@ -518,11 +479,6 @@
 	}
 }
 
-<<<<<<< HEAD
-/*
- * Begin non sysfs callback code (aka Real code)
- */
-=======
 static int tmp401_write(struct device *dev, enum hwmon_sensor_types type,
 			u32 attr, int channel, long val)
 {
@@ -581,7 +537,6 @@
 };
 
 /* chip initialization, detect, probe */
->>>>>>> 754e0b0e
 
 static int tmp401_init_client(struct tmp401_data *data)
 {
@@ -732,10 +687,6 @@
 		data->chip_channel_config[0] |= HWMON_C_TEMP_RESET_HISTORY;
 	}
 
-<<<<<<< HEAD
-	hwmon_dev = devm_hwmon_device_register_with_groups(dev, client->name,
-							   data, data->groups);
-=======
 	if (data->kind == tmp432) {
 		data->temp_channel_config[2] = HWMON_T_INPUT | HWMON_T_MIN | HWMON_T_MAX |
 			HWMON_T_CRIT | HWMON_T_CRIT_HYST | HWMON_T_MIN_ALARM |
@@ -749,7 +700,6 @@
 
 	hwmon_dev = devm_hwmon_device_register_with_info(dev, client->name, data,
 							 &data->chip, NULL);
->>>>>>> 754e0b0e
 	if (IS_ERR(hwmon_dev))
 		return PTR_ERR(hwmon_dev);
 
