// SPDX-License-Identifier: GPL-2.0-only
/*
 *
 * Copyright (C) 2011 Novell Inc.
 */

#include <linux/fs.h>
#include <linux/slab.h>
#include <linux/cred.h>
#include <linux/xattr.h>
#include <linux/posix_acl.h>
#include <linux/ratelimit.h>
#include <linux/fiemap.h>
#include <linux/fileattr.h>
#include <linux/security.h>
#include <linux/namei.h>
#include "overlayfs.h"


int ovl_setattr(struct user_namespace *mnt_userns, struct dentry *dentry,
		struct iattr *attr)
{
	int err;
	struct ovl_fs *ofs = OVL_FS(dentry->d_sb);
	bool full_copy_up = false;
	struct dentry *upperdentry;
	const struct cred *old_cred;

	err = setattr_prepare(&init_user_ns, dentry, attr);
	if (err)
		return err;

	err = ovl_want_write(dentry);
	if (err)
		goto out;

	if (attr->ia_valid & ATTR_SIZE) {
		/* Truncate should trigger data copy up as well */
		full_copy_up = true;
	}

	if (!full_copy_up)
		err = ovl_copy_up(dentry);
	else
		err = ovl_copy_up_with_data(dentry);
	if (!err) {
		struct inode *winode = NULL;

		upperdentry = ovl_dentry_upper(dentry);

		if (attr->ia_valid & ATTR_SIZE) {
			winode = d_inode(upperdentry);
			err = get_write_access(winode);
			if (err)
				goto out_drop_write;
		}

		if (attr->ia_valid & (ATTR_KILL_SUID|ATTR_KILL_SGID))
			attr->ia_valid &= ~ATTR_MODE;

		/*
		 * We might have to translate ovl file into real file object
		 * once use cases emerge.  For now, simply don't let underlying
		 * filesystem rely on attr->ia_file
		 */
		attr->ia_valid &= ~ATTR_FILE;

		/*
		 * If open(O_TRUNC) is done, VFS calls ->setattr with ATTR_OPEN
		 * set.  Overlayfs does not pass O_TRUNC flag to underlying
		 * filesystem during open -> do not pass ATTR_OPEN.  This
		 * disables optimization in fuse which assumes open(O_TRUNC)
		 * already set file size to 0.  But we never passed O_TRUNC to
		 * fuse.  So by clearing ATTR_OPEN, fuse will be forced to send
		 * setattr request to server.
		 */
		attr->ia_valid &= ~ATTR_OPEN;

		inode_lock(upperdentry->d_inode);
		old_cred = ovl_override_creds(dentry->d_sb);
		err = ovl_do_notify_change(ofs, upperdentry, attr);
		revert_creds(old_cred);
		if (!err)
			ovl_copyattr(dentry->d_inode);
		inode_unlock(upperdentry->d_inode);

		if (winode)
			put_write_access(winode);
	}
out_drop_write:
	ovl_drop_write(dentry);
out:
	return err;
}

static void ovl_map_dev_ino(struct dentry *dentry, struct kstat *stat, int fsid)
{
	bool samefs = ovl_same_fs(dentry->d_sb);
	unsigned int xinobits = ovl_xino_bits(dentry->d_sb);
	unsigned int xinoshift = 64 - xinobits;

	if (samefs) {
		/*
		 * When all layers are on the same fs, all real inode
		 * number are unique, so we use the overlay st_dev,
		 * which is friendly to du -x.
		 */
		stat->dev = dentry->d_sb->s_dev;
		return;
	} else if (xinobits) {
		/*
		 * All inode numbers of underlying fs should not be using the
		 * high xinobits, so we use high xinobits to partition the
		 * overlay st_ino address space. The high bits holds the fsid
		 * (upper fsid is 0). The lowest xinobit is reserved for mapping
		 * the non-persistent inode numbers range in case of overflow.
		 * This way all overlay inode numbers are unique and use the
		 * overlay st_dev.
		 */
		if (likely(!(stat->ino >> xinoshift))) {
			stat->ino |= ((u64)fsid) << (xinoshift + 1);
			stat->dev = dentry->d_sb->s_dev;
			return;
		} else if (ovl_xino_warn(dentry->d_sb)) {
			pr_warn_ratelimited("inode number too big (%pd2, ino=%llu, xinobits=%d)\n",
					    dentry, stat->ino, xinobits);
		}
	}

	/* The inode could not be mapped to a unified st_ino address space */
	if (S_ISDIR(dentry->d_inode->i_mode)) {
		/*
		 * Always use the overlay st_dev for directories, so 'find
		 * -xdev' will scan the entire overlay mount and won't cross the
		 * overlay mount boundaries.
		 *
		 * If not all layers are on the same fs the pair {real st_ino;
		 * overlay st_dev} is not unique, so use the non persistent
		 * overlay st_ino for directories.
		 */
		stat->dev = dentry->d_sb->s_dev;
		stat->ino = dentry->d_inode->i_ino;
	} else {
		/*
		 * For non-samefs setup, if we cannot map all layers st_ino
		 * to a unified address space, we need to make sure that st_dev
		 * is unique per underlying fs, so we use the unique anonymous
		 * bdev assigned to the underlying fs.
		 */
		stat->dev = OVL_FS(dentry->d_sb)->fs[fsid].pseudo_dev;
	}
}

int ovl_getattr(struct user_namespace *mnt_userns, const struct path *path,
		struct kstat *stat, u32 request_mask, unsigned int flags)
{
	struct dentry *dentry = path->dentry;
	enum ovl_path_type type;
	struct path realpath;
	const struct cred *old_cred;
	struct inode *inode = d_inode(dentry);
	bool is_dir = S_ISDIR(inode->i_mode);
	int fsid = 0;
	int err;
	bool metacopy_blocks = false;

	metacopy_blocks = ovl_is_metacopy_dentry(dentry);

	type = ovl_path_real(dentry, &realpath);
	old_cred = ovl_override_creds(dentry->d_sb);
	err = vfs_getattr(&realpath, stat, request_mask, flags);
	if (err)
		goto out;

	/* Report the effective immutable/append-only STATX flags */
	generic_fill_statx_attr(inode, stat);

	/*
	 * For non-dir or same fs, we use st_ino of the copy up origin.
	 * This guaranties constant st_dev/st_ino across copy up.
	 * With xino feature and non-samefs, we use st_ino of the copy up
	 * origin masked with high bits that represent the layer id.
	 *
	 * If lower filesystem supports NFS file handles, this also guaranties
	 * persistent st_ino across mount cycle.
	 */
	if (!is_dir || ovl_same_dev(dentry->d_sb)) {
		if (!OVL_TYPE_UPPER(type)) {
			fsid = ovl_layer_lower(dentry)->fsid;
		} else if (OVL_TYPE_ORIGIN(type)) {
			struct kstat lowerstat;
			u32 lowermask = STATX_INO | STATX_BLOCKS |
					(!is_dir ? STATX_NLINK : 0);

			ovl_path_lower(dentry, &realpath);
			err = vfs_getattr(&realpath, &lowerstat,
					  lowermask, flags);
			if (err)
				goto out;

			/*
			 * Lower hardlinks may be broken on copy up to different
			 * upper files, so we cannot use the lower origin st_ino
			 * for those different files, even for the same fs case.
			 *
			 * Similarly, several redirected dirs can point to the
			 * same dir on a lower layer. With the "verify_lower"
			 * feature, we do not use the lower origin st_ino, if
			 * we haven't verified that this redirect is unique.
			 *
			 * With inodes index enabled, it is safe to use st_ino
			 * of an indexed origin. The index validates that the
			 * upper hardlink is not broken and that a redirected
			 * dir is the only redirect to that origin.
			 */
			if (ovl_test_flag(OVL_INDEX, d_inode(dentry)) ||
			    (!ovl_verify_lower(dentry->d_sb) &&
			     (is_dir || lowerstat.nlink == 1))) {
				fsid = ovl_layer_lower(dentry)->fsid;
				stat->ino = lowerstat.ino;
			}

			/*
			 * If we are querying a metacopy dentry and lower
			 * dentry is data dentry, then use the blocks we
			 * queried just now. We don't have to do additional
			 * vfs_getattr(). If lower itself is metacopy, then
			 * additional vfs_getattr() is unavoidable.
			 */
			if (metacopy_blocks &&
			    realpath.dentry == ovl_dentry_lowerdata(dentry)) {
				stat->blocks = lowerstat.blocks;
				metacopy_blocks = false;
			}
		}

		if (metacopy_blocks) {
			/*
			 * If lower is not same as lowerdata or if there was
			 * no origin on upper, we can end up here.
			 */
			struct kstat lowerdatastat;
			u32 lowermask = STATX_BLOCKS;

			ovl_path_lowerdata(dentry, &realpath);
			err = vfs_getattr(&realpath, &lowerdatastat,
					  lowermask, flags);
			if (err)
				goto out;
			stat->blocks = lowerdatastat.blocks;
		}
	}

	ovl_map_dev_ino(dentry, stat, fsid);

	/*
	 * It's probably not worth it to count subdirs to get the
	 * correct link count.  nlink=1 seems to pacify 'find' and
	 * other utilities.
	 */
	if (is_dir && OVL_TYPE_MERGE(type))
		stat->nlink = 1;

	/*
	 * Return the overlay inode nlinks for indexed upper inodes.
	 * Overlay inode nlink counts the union of the upper hardlinks
	 * and non-covered lower hardlinks. It does not include the upper
	 * index hardlink.
	 */
	if (!is_dir && ovl_test_flag(OVL_INDEX, d_inode(dentry)))
		stat->nlink = dentry->d_inode->i_nlink;

out:
	revert_creds(old_cred);

	return err;
}

int ovl_permission(struct user_namespace *mnt_userns,
		   struct inode *inode, int mask)
{
	struct inode *upperinode = ovl_inode_upper(inode);
	struct inode *realinode;
	struct path realpath;
	const struct cred *old_cred;
	int err;

	/* Careful in RCU walk mode */
	ovl_i_path_real(inode, &realpath);
	if (!realpath.dentry) {
		WARN_ON(!(mask & MAY_NOT_BLOCK));
		return -ECHILD;
	}

	/*
	 * Check overlay inode with the creds of task and underlying inode
	 * with creds of mounter
	 */
	err = generic_permission(&init_user_ns, inode, mask);
	if (err)
		return err;

	realinode = d_inode(realpath.dentry);
	old_cred = ovl_override_creds(inode->i_sb);
	if (!upperinode &&
	    !special_file(realinode->i_mode) && mask & MAY_WRITE) {
		mask &= ~(MAY_WRITE | MAY_APPEND);
		/* Make sure mounter can read file for copy up later */
		mask |= MAY_READ;
	}
	err = inode_permission(mnt_user_ns(realpath.mnt), realinode, mask);
	revert_creds(old_cred);

	return err;
}

static const char *ovl_get_link(struct dentry *dentry,
				struct inode *inode,
				struct delayed_call *done)
{
	const struct cred *old_cred;
	const char *p;

	if (!dentry)
		return ERR_PTR(-ECHILD);

	old_cred = ovl_override_creds(dentry->d_sb);
	p = vfs_get_link(ovl_dentry_real(dentry), done);
	revert_creds(old_cred);
	return p;
}

bool ovl_is_private_xattr(struct super_block *sb, const char *name)
{
	struct ovl_fs *ofs = sb->s_fs_info;

	if (ofs->config.userxattr)
		return strncmp(name, OVL_XATTR_USER_PREFIX,
			       sizeof(OVL_XATTR_USER_PREFIX) - 1) == 0;
	else
		return strncmp(name, OVL_XATTR_TRUSTED_PREFIX,
			       sizeof(OVL_XATTR_TRUSTED_PREFIX) - 1) == 0;
}

int ovl_xattr_set(struct dentry *dentry, struct inode *inode, const char *name,
		  const void *value, size_t size, int flags)
{
	int err;
	struct ovl_fs *ofs = OVL_FS(dentry->d_sb);
	struct dentry *upperdentry = ovl_i_dentry_upper(inode);
	struct dentry *realdentry = upperdentry ?: ovl_dentry_lower(dentry);
	struct path realpath;
	const struct cred *old_cred;

	err = ovl_want_write(dentry);
	if (err)
		goto out;

	if (!value && !upperdentry) {
		ovl_path_lower(dentry, &realpath);
		old_cred = ovl_override_creds(dentry->d_sb);
		err = vfs_getxattr(mnt_user_ns(realpath.mnt), realdentry, name, NULL, 0);
		revert_creds(old_cred);
		if (err < 0)
			goto out_drop_write;
	}

	if (!upperdentry) {
		err = ovl_copy_up(dentry);
		if (err)
			goto out_drop_write;

		realdentry = ovl_dentry_upper(dentry);
	}

	old_cred = ovl_override_creds(dentry->d_sb);
	if (value) {
		err = ovl_do_setxattr(ofs, realdentry, name, value, size,
				      flags);
	} else {
		WARN_ON(flags != XATTR_REPLACE);
		err = ovl_do_removexattr(ofs, realdentry, name);
	}
	revert_creds(old_cred);

	/* copy c/mtime */
	ovl_copyattr(inode);

out_drop_write:
	ovl_drop_write(dentry);
out:
	return err;
}

int ovl_xattr_get(struct dentry *dentry, struct inode *inode, const char *name,
		  void *value, size_t size)
{
	ssize_t res;
	const struct cred *old_cred;
	struct path realpath;

	ovl_i_path_real(inode, &realpath);
	old_cred = ovl_override_creds(dentry->d_sb);
	res = vfs_getxattr(mnt_user_ns(realpath.mnt), realpath.dentry, name, value, size);
	revert_creds(old_cred);
	return res;
}

static bool ovl_can_list(struct super_block *sb, const char *s)
{
	/* Never list private (.overlay) */
	if (ovl_is_private_xattr(sb, s))
		return false;

	/* List all non-trusted xattrs */
	if (strncmp(s, XATTR_TRUSTED_PREFIX, XATTR_TRUSTED_PREFIX_LEN) != 0)
		return true;

	/* list other trusted for superuser only */
	return ns_capable_noaudit(&init_user_ns, CAP_SYS_ADMIN);
}

ssize_t ovl_listxattr(struct dentry *dentry, char *list, size_t size)
{
	struct dentry *realdentry = ovl_dentry_real(dentry);
	ssize_t res;
	size_t len;
	char *s;
	const struct cred *old_cred;

	old_cred = ovl_override_creds(dentry->d_sb);
	res = vfs_listxattr(realdentry, list, size);
	revert_creds(old_cred);
	if (res <= 0 || size == 0)
		return res;

	/* filter out private xattrs */
	for (s = list, len = res; len;) {
		size_t slen = strnlen(s, len) + 1;

		/* underlying fs providing us with an broken xattr list? */
		if (WARN_ON(slen > len))
			return -EIO;

		len -= slen;
		if (!ovl_can_list(dentry->d_sb, s)) {
			res -= slen;
			memmove(s, s + slen, len);
		} else {
			s += slen;
		}
	}

	return res;
}

<<<<<<< HEAD
/*
 * Apply the idmapping of the layer to POSIX ACLs. The caller must pass a clone
 * of the POSIX ACLs retrieved from the lower layer to this function to not
 * alter the POSIX ACLs for the underlying filesystem.
 */
static void ovl_idmap_posix_acl(struct user_namespace *mnt_userns,
				struct posix_acl *acl)
{
	for (unsigned int i = 0; i < acl->a_count; i++) {
		vfsuid_t vfsuid;
		vfsgid_t vfsgid;

		struct posix_acl_entry *e = &acl->a_entries[i];
		switch (e->e_tag) {
		case ACL_USER:
			vfsuid = make_vfsuid(mnt_userns, &init_user_ns, e->e_uid);
			e->e_uid = vfsuid_into_kuid(vfsuid);
			break;
		case ACL_GROUP:
			vfsgid = make_vfsgid(mnt_userns, &init_user_ns, e->e_gid);
			e->e_gid = vfsgid_into_kgid(vfsgid);
			break;
		}
	}
}

/*
 * When the relevant layer is an idmapped mount we need to take the idmapping
 * of the layer into account and translate any ACL_{GROUP,USER} values
 * according to the idmapped mount.
 *
 * We cannot alter the ACLs returned from the relevant layer as that would
 * alter the cached values filesystem wide for the lower filesystem. Instead we
 * can clone the ACLs and then apply the relevant idmapping of the layer.
 *
 * This is obviously only relevant when idmapped layers are used.
 */
=======
#ifdef CONFIG_FS_POSIX_ACL
>>>>>>> 4f119628
struct posix_acl *ovl_get_acl(struct inode *inode, int type, bool rcu)
{
	struct inode *realinode = ovl_inode_real(inode);
	struct posix_acl *acl, *clone;
	struct path realpath;

	if (!IS_POSIXACL(realinode))
		return NULL;

	/* Careful in RCU walk mode */
	ovl_i_path_real(inode, &realpath);
	if (!realpath.dentry) {
		WARN_ON(!rcu);
		return ERR_PTR(-ECHILD);
	}

	if (rcu) {
		acl = get_cached_acl_rcu(realinode, type);
	} else {
		const struct cred *old_cred;

		old_cred = ovl_override_creds(inode->i_sb);
		acl = get_acl(realinode, type);
		revert_creds(old_cred);
	}
	/*
	 * If there are no POSIX ACLs, or we encountered an error,
	 * or the layer isn't idmapped we don't need to do anything.
	 */
	if (!is_idmapped_mnt(realpath.mnt) || IS_ERR_OR_NULL(acl))
		return acl;

	/*
	 * We only get here if the layer is idmapped. So drop out of RCU path
	 * walk so we can clone the ACLs. There's no need to release the ACLs
	 * since get_cached_acl_rcu() doesn't take a reference on the ACLs.
	 */
	if (rcu)
		return ERR_PTR(-ECHILD);

	clone = posix_acl_clone(acl, GFP_KERNEL);
	if (!clone)
		clone = ERR_PTR(-ENOMEM);
	else
		ovl_idmap_posix_acl(mnt_user_ns(realpath.mnt), clone);
	/*
	 * Since we're not in RCU path walk we always need to release the
	 * original ACLs.
	 */
	posix_acl_release(acl);
	return clone;
}
#endif

int ovl_update_time(struct inode *inode, struct timespec64 *ts, int flags)
{
	if (flags & S_ATIME) {
		struct ovl_fs *ofs = inode->i_sb->s_fs_info;
		struct path upperpath = {
			.mnt = ovl_upper_mnt(ofs),
			.dentry = ovl_upperdentry_dereference(OVL_I(inode)),
		};

		if (upperpath.dentry) {
			touch_atime(&upperpath);
			inode->i_atime = d_inode(upperpath.dentry)->i_atime;
		}
	}
	return 0;
}

static int ovl_fiemap(struct inode *inode, struct fiemap_extent_info *fieinfo,
		      u64 start, u64 len)
{
	int err;
	struct inode *realinode = ovl_inode_realdata(inode);
	const struct cred *old_cred;

	if (!realinode->i_op->fiemap)
		return -EOPNOTSUPP;

	old_cred = ovl_override_creds(inode->i_sb);
	err = realinode->i_op->fiemap(realinode, fieinfo, start, len);
	revert_creds(old_cred);

	return err;
}

/*
 * Work around the fact that security_file_ioctl() takes a file argument.
 * Introducing security_inode_fileattr_get/set() hooks would solve this issue
 * properly.
 */
static int ovl_security_fileattr(struct path *realpath, struct fileattr *fa,
				 bool set)
{
	struct file *file;
	unsigned int cmd;
	int err;

	file = dentry_open(realpath, O_RDONLY, current_cred());
	if (IS_ERR(file))
		return PTR_ERR(file);

	if (set)
		cmd = fa->fsx_valid ? FS_IOC_FSSETXATTR : FS_IOC_SETFLAGS;
	else
		cmd = fa->fsx_valid ? FS_IOC_FSGETXATTR : FS_IOC_GETFLAGS;

	err = security_file_ioctl(file, cmd, 0);
	fput(file);

	return err;
}

int ovl_real_fileattr_set(struct path *realpath, struct fileattr *fa)
{
	int err;

	err = ovl_security_fileattr(realpath, fa, true);
	if (err)
		return err;

	return vfs_fileattr_set(mnt_user_ns(realpath->mnt), realpath->dentry, fa);
}

int ovl_fileattr_set(struct user_namespace *mnt_userns,
		     struct dentry *dentry, struct fileattr *fa)
{
	struct inode *inode = d_inode(dentry);
	struct path upperpath;
	const struct cred *old_cred;
	unsigned int flags;
	int err;

	err = ovl_want_write(dentry);
	if (err)
		goto out;

	err = ovl_copy_up(dentry);
	if (!err) {
		ovl_path_real(dentry, &upperpath);

		old_cred = ovl_override_creds(inode->i_sb);
		/*
		 * Store immutable/append-only flags in xattr and clear them
		 * in upper fileattr (in case they were set by older kernel)
		 * so children of "ovl-immutable" directories lower aliases of
		 * "ovl-immutable" hardlinks could be copied up.
		 * Clear xattr when flags are cleared.
		 */
		err = ovl_set_protattr(inode, upperpath.dentry, fa);
		if (!err)
			err = ovl_real_fileattr_set(&upperpath, fa);
		revert_creds(old_cred);

		/*
		 * Merge real inode flags with inode flags read from
		 * overlay.protattr xattr
		 */
		flags = ovl_inode_real(inode)->i_flags & OVL_COPY_I_FLAGS_MASK;

		BUILD_BUG_ON(OVL_PROT_I_FLAGS_MASK & ~OVL_COPY_I_FLAGS_MASK);
		flags |= inode->i_flags & OVL_PROT_I_FLAGS_MASK;
		inode_set_flags(inode, flags, OVL_COPY_I_FLAGS_MASK);

		/* Update ctime */
		ovl_copyattr(inode);
	}
	ovl_drop_write(dentry);
out:
	return err;
}

/* Convert inode protection flags to fileattr flags */
static void ovl_fileattr_prot_flags(struct inode *inode, struct fileattr *fa)
{
	BUILD_BUG_ON(OVL_PROT_FS_FLAGS_MASK & ~FS_COMMON_FL);
	BUILD_BUG_ON(OVL_PROT_FSX_FLAGS_MASK & ~FS_XFLAG_COMMON);

	if (inode->i_flags & S_APPEND) {
		fa->flags |= FS_APPEND_FL;
		fa->fsx_xflags |= FS_XFLAG_APPEND;
	}
	if (inode->i_flags & S_IMMUTABLE) {
		fa->flags |= FS_IMMUTABLE_FL;
		fa->fsx_xflags |= FS_XFLAG_IMMUTABLE;
	}
}

int ovl_real_fileattr_get(struct path *realpath, struct fileattr *fa)
{
	int err;

	err = ovl_security_fileattr(realpath, fa, false);
	if (err)
		return err;

	err = vfs_fileattr_get(realpath->dentry, fa);
	if (err == -ENOIOCTLCMD)
		err = -ENOTTY;
	return err;
}

int ovl_fileattr_get(struct dentry *dentry, struct fileattr *fa)
{
	struct inode *inode = d_inode(dentry);
	struct path realpath;
	const struct cred *old_cred;
	int err;

	ovl_path_real(dentry, &realpath);

	old_cred = ovl_override_creds(inode->i_sb);
	err = ovl_real_fileattr_get(&realpath, fa);
	ovl_fileattr_prot_flags(inode, fa);
	revert_creds(old_cred);

	return err;
}

static const struct inode_operations ovl_file_inode_operations = {
	.setattr	= ovl_setattr,
	.permission	= ovl_permission,
	.getattr	= ovl_getattr,
	.listxattr	= ovl_listxattr,
	.get_acl	= ovl_get_acl,
	.update_time	= ovl_update_time,
	.fiemap		= ovl_fiemap,
	.fileattr_get	= ovl_fileattr_get,
	.fileattr_set	= ovl_fileattr_set,
};

static const struct inode_operations ovl_symlink_inode_operations = {
	.setattr	= ovl_setattr,
	.get_link	= ovl_get_link,
	.getattr	= ovl_getattr,
	.listxattr	= ovl_listxattr,
	.update_time	= ovl_update_time,
};

static const struct inode_operations ovl_special_inode_operations = {
	.setattr	= ovl_setattr,
	.permission	= ovl_permission,
	.getattr	= ovl_getattr,
	.listxattr	= ovl_listxattr,
	.get_acl	= ovl_get_acl,
	.update_time	= ovl_update_time,
};

static const struct address_space_operations ovl_aops = {
	/* For O_DIRECT dentry_open() checks f_mapping->a_ops->direct_IO */
	.direct_IO		= noop_direct_IO,
};

/*
 * It is possible to stack overlayfs instance on top of another
 * overlayfs instance as lower layer. We need to annotate the
 * stackable i_mutex locks according to stack level of the super
 * block instance. An overlayfs instance can never be in stack
 * depth 0 (there is always a real fs below it).  An overlayfs
 * inode lock will use the lockdep annotation ovl_i_mutex_key[depth].
 *
 * For example, here is a snip from /proc/lockdep_chains after
 * dir_iterate of nested overlayfs:
 *
 * [...] &ovl_i_mutex_dir_key[depth]   (stack_depth=2)
 * [...] &ovl_i_mutex_dir_key[depth]#2 (stack_depth=1)
 * [...] &type->i_mutex_dir_key        (stack_depth=0)
 *
 * Locking order w.r.t ovl_want_write() is important for nested overlayfs.
 *
 * This chain is valid:
 * - inode->i_rwsem			(inode_lock[2])
 * - upper_mnt->mnt_sb->s_writers	(ovl_want_write[0])
 * - OVL_I(inode)->lock			(ovl_inode_lock[2])
 * - OVL_I(lowerinode)->lock		(ovl_inode_lock[1])
 *
 * And this chain is valid:
 * - inode->i_rwsem			(inode_lock[2])
 * - OVL_I(inode)->lock			(ovl_inode_lock[2])
 * - lowerinode->i_rwsem		(inode_lock[1])
 * - OVL_I(lowerinode)->lock		(ovl_inode_lock[1])
 *
 * But lowerinode->i_rwsem SHOULD NOT be acquired while ovl_want_write() is
 * held, because it is in reverse order of the non-nested case using the same
 * upper fs:
 * - inode->i_rwsem			(inode_lock[1])
 * - upper_mnt->mnt_sb->s_writers	(ovl_want_write[0])
 * - OVL_I(inode)->lock			(ovl_inode_lock[1])
 */
#define OVL_MAX_NESTING FILESYSTEM_MAX_STACK_DEPTH

static inline void ovl_lockdep_annotate_inode_mutex_key(struct inode *inode)
{
#ifdef CONFIG_LOCKDEP
	static struct lock_class_key ovl_i_mutex_key[OVL_MAX_NESTING];
	static struct lock_class_key ovl_i_mutex_dir_key[OVL_MAX_NESTING];
	static struct lock_class_key ovl_i_lock_key[OVL_MAX_NESTING];

	int depth = inode->i_sb->s_stack_depth - 1;

	if (WARN_ON_ONCE(depth < 0 || depth >= OVL_MAX_NESTING))
		depth = 0;

	if (S_ISDIR(inode->i_mode))
		lockdep_set_class(&inode->i_rwsem, &ovl_i_mutex_dir_key[depth]);
	else
		lockdep_set_class(&inode->i_rwsem, &ovl_i_mutex_key[depth]);

	lockdep_set_class(&OVL_I(inode)->lock, &ovl_i_lock_key[depth]);
#endif
}

static void ovl_next_ino(struct inode *inode)
{
	struct ovl_fs *ofs = inode->i_sb->s_fs_info;

	inode->i_ino = atomic_long_inc_return(&ofs->last_ino);
	if (unlikely(!inode->i_ino))
		inode->i_ino = atomic_long_inc_return(&ofs->last_ino);
}

static void ovl_map_ino(struct inode *inode, unsigned long ino, int fsid)
{
	int xinobits = ovl_xino_bits(inode->i_sb);
	unsigned int xinoshift = 64 - xinobits;

	/*
	 * When d_ino is consistent with st_ino (samefs or i_ino has enough
	 * bits to encode layer), set the same value used for st_ino to i_ino,
	 * so inode number exposed via /proc/locks and a like will be
	 * consistent with d_ino and st_ino values. An i_ino value inconsistent
	 * with d_ino also causes nfsd readdirplus to fail.
	 */
	inode->i_ino = ino;
	if (ovl_same_fs(inode->i_sb)) {
		return;
	} else if (xinobits && likely(!(ino >> xinoshift))) {
		inode->i_ino |= (unsigned long)fsid << (xinoshift + 1);
		return;
	}

	/*
	 * For directory inodes on non-samefs with xino disabled or xino
	 * overflow, we allocate a non-persistent inode number, to be used for
	 * resolving st_ino collisions in ovl_map_dev_ino().
	 *
	 * To avoid ino collision with legitimate xino values from upper
	 * layer (fsid 0), use the lowest xinobit to map the non
	 * persistent inode numbers to the unified st_ino address space.
	 */
	if (S_ISDIR(inode->i_mode)) {
		ovl_next_ino(inode);
		if (xinobits) {
			inode->i_ino &= ~0UL >> xinobits;
			inode->i_ino |= 1UL << xinoshift;
		}
	}
}

void ovl_inode_init(struct inode *inode, struct ovl_inode_params *oip,
		    unsigned long ino, int fsid)
{
	struct inode *realinode;
	struct ovl_inode *oi = OVL_I(inode);

	if (oip->upperdentry)
		oi->__upperdentry = oip->upperdentry;
	if (oip->lowerpath && oip->lowerpath->dentry) {
		oi->lowerpath.dentry = dget(oip->lowerpath->dentry);
		oi->lowerpath.layer = oip->lowerpath->layer;
	}
	if (oip->lowerdata)
		oi->lowerdata = igrab(d_inode(oip->lowerdata));

	realinode = ovl_inode_real(inode);
	ovl_copyattr(inode);
	ovl_copyflags(realinode, inode);
	ovl_map_ino(inode, ino, fsid);
}

static void ovl_fill_inode(struct inode *inode, umode_t mode, dev_t rdev)
{
	inode->i_mode = mode;
	inode->i_flags |= S_NOCMTIME;
#ifdef CONFIG_FS_POSIX_ACL
	inode->i_acl = inode->i_default_acl = ACL_DONT_CACHE;
#endif

	ovl_lockdep_annotate_inode_mutex_key(inode);

	switch (mode & S_IFMT) {
	case S_IFREG:
		inode->i_op = &ovl_file_inode_operations;
		inode->i_fop = &ovl_file_operations;
		inode->i_mapping->a_ops = &ovl_aops;
		break;

	case S_IFDIR:
		inode->i_op = &ovl_dir_inode_operations;
		inode->i_fop = &ovl_dir_operations;
		break;

	case S_IFLNK:
		inode->i_op = &ovl_symlink_inode_operations;
		break;

	default:
		inode->i_op = &ovl_special_inode_operations;
		init_special_inode(inode, mode, rdev);
		break;
	}
}

/*
 * With inodes index enabled, an overlay inode nlink counts the union of upper
 * hardlinks and non-covered lower hardlinks. During the lifetime of a non-pure
 * upper inode, the following nlink modifying operations can happen:
 *
 * 1. Lower hardlink copy up
 * 2. Upper hardlink created, unlinked or renamed over
 * 3. Lower hardlink whiteout or renamed over
 *
 * For the first, copy up case, the union nlink does not change, whether the
 * operation succeeds or fails, but the upper inode nlink may change.
 * Therefore, before copy up, we store the union nlink value relative to the
 * lower inode nlink in the index inode xattr .overlay.nlink.
 *
 * For the second, upper hardlink case, the union nlink should be incremented
 * or decremented IFF the operation succeeds, aligned with nlink change of the
 * upper inode. Therefore, before link/unlink/rename, we store the union nlink
 * value relative to the upper inode nlink in the index inode.
 *
 * For the last, lower cover up case, we simplify things by preceding the
 * whiteout or cover up with copy up. This makes sure that there is an index
 * upper inode where the nlink xattr can be stored before the copied up upper
 * entry is unlink.
 */
#define OVL_NLINK_ADD_UPPER	(1 << 0)

/*
 * On-disk format for indexed nlink:
 *
 * nlink relative to the upper inode - "U[+-]NUM"
 * nlink relative to the lower inode - "L[+-]NUM"
 */

static int ovl_set_nlink_common(struct dentry *dentry,
				struct dentry *realdentry, const char *format)
{
	struct inode *inode = d_inode(dentry);
	struct inode *realinode = d_inode(realdentry);
	char buf[13];
	int len;

	len = snprintf(buf, sizeof(buf), format,
		       (int) (inode->i_nlink - realinode->i_nlink));

	if (WARN_ON(len >= sizeof(buf)))
		return -EIO;

	return ovl_setxattr(OVL_FS(inode->i_sb), ovl_dentry_upper(dentry),
			    OVL_XATTR_NLINK, buf, len);
}

int ovl_set_nlink_upper(struct dentry *dentry)
{
	return ovl_set_nlink_common(dentry, ovl_dentry_upper(dentry), "U%+i");
}

int ovl_set_nlink_lower(struct dentry *dentry)
{
	return ovl_set_nlink_common(dentry, ovl_dentry_lower(dentry), "L%+i");
}

unsigned int ovl_get_nlink(struct ovl_fs *ofs, struct dentry *lowerdentry,
			   struct dentry *upperdentry,
			   unsigned int fallback)
{
	int nlink_diff;
	int nlink;
	char buf[13];
	int err;

	if (!lowerdentry || !upperdentry || d_inode(lowerdentry)->i_nlink == 1)
		return fallback;

	err = ovl_getxattr_upper(ofs, upperdentry, OVL_XATTR_NLINK,
				 &buf, sizeof(buf) - 1);
	if (err < 0)
		goto fail;

	buf[err] = '\0';
	if ((buf[0] != 'L' && buf[0] != 'U') ||
	    (buf[1] != '+' && buf[1] != '-'))
		goto fail;

	err = kstrtoint(buf + 1, 10, &nlink_diff);
	if (err < 0)
		goto fail;

	nlink = d_inode(buf[0] == 'L' ? lowerdentry : upperdentry)->i_nlink;
	nlink += nlink_diff;

	if (nlink <= 0)
		goto fail;

	return nlink;

fail:
	pr_warn_ratelimited("failed to get index nlink (%pd2, err=%i)\n",
			    upperdentry, err);
	return fallback;
}

struct inode *ovl_new_inode(struct super_block *sb, umode_t mode, dev_t rdev)
{
	struct inode *inode;

	inode = new_inode(sb);
	if (inode)
		ovl_fill_inode(inode, mode, rdev);

	return inode;
}

static int ovl_inode_test(struct inode *inode, void *data)
{
	return inode->i_private == data;
}

static int ovl_inode_set(struct inode *inode, void *data)
{
	inode->i_private = data;
	return 0;
}

static bool ovl_verify_inode(struct inode *inode, struct dentry *lowerdentry,
			     struct dentry *upperdentry, bool strict)
{
	/*
	 * For directories, @strict verify from lookup path performs consistency
	 * checks, so NULL lower/upper in dentry must match NULL lower/upper in
	 * inode. Non @strict verify from NFS handle decode path passes NULL for
	 * 'unknown' lower/upper.
	 */
	if (S_ISDIR(inode->i_mode) && strict) {
		/* Real lower dir moved to upper layer under us? */
		if (!lowerdentry && ovl_inode_lower(inode))
			return false;

		/* Lookup of an uncovered redirect origin? */
		if (!upperdentry && ovl_inode_upper(inode))
			return false;
	}

	/*
	 * Allow non-NULL lower inode in ovl_inode even if lowerdentry is NULL.
	 * This happens when finding a copied up overlay inode for a renamed
	 * or hardlinked overlay dentry and lower dentry cannot be followed
	 * by origin because lower fs does not support file handles.
	 */
	if (lowerdentry && ovl_inode_lower(inode) != d_inode(lowerdentry))
		return false;

	/*
	 * Allow non-NULL __upperdentry in inode even if upperdentry is NULL.
	 * This happens when finding a lower alias for a copied up hard link.
	 */
	if (upperdentry && ovl_inode_upper(inode) != d_inode(upperdentry))
		return false;

	return true;
}

struct inode *ovl_lookup_inode(struct super_block *sb, struct dentry *real,
			       bool is_upper)
{
	struct inode *inode, *key = d_inode(real);

	inode = ilookup5(sb, (unsigned long) key, ovl_inode_test, key);
	if (!inode)
		return NULL;

	if (!ovl_verify_inode(inode, is_upper ? NULL : real,
			      is_upper ? real : NULL, false)) {
		iput(inode);
		return ERR_PTR(-ESTALE);
	}

	return inode;
}

bool ovl_lookup_trap_inode(struct super_block *sb, struct dentry *dir)
{
	struct inode *key = d_inode(dir);
	struct inode *trap;
	bool res;

	trap = ilookup5(sb, (unsigned long) key, ovl_inode_test, key);
	if (!trap)
		return false;

	res = IS_DEADDIR(trap) && !ovl_inode_upper(trap) &&
				  !ovl_inode_lower(trap);

	iput(trap);
	return res;
}

/*
 * Create an inode cache entry for layer root dir, that will intentionally
 * fail ovl_verify_inode(), so any lookup that will find some layer root
 * will fail.
 */
struct inode *ovl_get_trap_inode(struct super_block *sb, struct dentry *dir)
{
	struct inode *key = d_inode(dir);
	struct inode *trap;

	if (!d_is_dir(dir))
		return ERR_PTR(-ENOTDIR);

	trap = iget5_locked(sb, (unsigned long) key, ovl_inode_test,
			    ovl_inode_set, key);
	if (!trap)
		return ERR_PTR(-ENOMEM);

	if (!(trap->i_state & I_NEW)) {
		/* Conflicting layer roots? */
		iput(trap);
		return ERR_PTR(-ELOOP);
	}

	trap->i_mode = S_IFDIR;
	trap->i_flags = S_DEAD;
	unlock_new_inode(trap);

	return trap;
}

/*
 * Does overlay inode need to be hashed by lower inode?
 */
static bool ovl_hash_bylower(struct super_block *sb, struct dentry *upper,
			     struct dentry *lower, bool index)
{
	struct ovl_fs *ofs = sb->s_fs_info;

	/* No, if pure upper */
	if (!lower)
		return false;

	/* Yes, if already indexed */
	if (index)
		return true;

	/* Yes, if won't be copied up */
	if (!ovl_upper_mnt(ofs))
		return true;

	/* No, if lower hardlink is or will be broken on copy up */
	if ((upper || !ovl_indexdir(sb)) &&
	    !d_is_dir(lower) && d_inode(lower)->i_nlink > 1)
		return false;

	/* No, if non-indexed upper with NFS export */
	if (sb->s_export_op && upper)
		return false;

	/* Otherwise, hash by lower inode for fsnotify */
	return true;
}

static struct inode *ovl_iget5(struct super_block *sb, struct inode *newinode,
			       struct inode *key)
{
	return newinode ? inode_insert5(newinode, (unsigned long) key,
					 ovl_inode_test, ovl_inode_set, key) :
			  iget5_locked(sb, (unsigned long) key,
				       ovl_inode_test, ovl_inode_set, key);
}

struct inode *ovl_get_inode(struct super_block *sb,
			    struct ovl_inode_params *oip)
{
	struct ovl_fs *ofs = OVL_FS(sb);
	struct dentry *upperdentry = oip->upperdentry;
	struct ovl_path *lowerpath = oip->lowerpath;
	struct inode *realinode = upperdentry ? d_inode(upperdentry) : NULL;
	struct inode *inode;
	struct dentry *lowerdentry = lowerpath ? lowerpath->dentry : NULL;
	struct path realpath = {
		.dentry = upperdentry ?: lowerdentry,
		.mnt = upperdentry ? ovl_upper_mnt(ofs) : lowerpath->layer->mnt,
	};
	bool bylower = ovl_hash_bylower(sb, upperdentry, lowerdentry,
					oip->index);
	int fsid = bylower ? lowerpath->layer->fsid : 0;
	bool is_dir;
	unsigned long ino = 0;
	int err = oip->newinode ? -EEXIST : -ENOMEM;

	if (!realinode)
		realinode = d_inode(lowerdentry);

	/*
	 * Copy up origin (lower) may exist for non-indexed upper, but we must
	 * not use lower as hash key if this is a broken hardlink.
	 */
	is_dir = S_ISDIR(realinode->i_mode);
	if (upperdentry || bylower) {
		struct inode *key = d_inode(bylower ? lowerdentry :
						      upperdentry);
		unsigned int nlink = is_dir ? 1 : realinode->i_nlink;

		inode = ovl_iget5(sb, oip->newinode, key);
		if (!inode)
			goto out_err;
		if (!(inode->i_state & I_NEW)) {
			/*
			 * Verify that the underlying files stored in the inode
			 * match those in the dentry.
			 */
			if (!ovl_verify_inode(inode, lowerdentry, upperdentry,
					      true)) {
				iput(inode);
				err = -ESTALE;
				goto out_err;
			}

			dput(upperdentry);
			kfree(oip->redirect);
			goto out;
		}

		/* Recalculate nlink for non-dir due to indexing */
		if (!is_dir)
			nlink = ovl_get_nlink(ofs, lowerdentry, upperdentry,
					      nlink);
		set_nlink(inode, nlink);
		ino = key->i_ino;
	} else {
		/* Lower hardlink that will be broken on copy up */
		inode = new_inode(sb);
		if (!inode) {
			err = -ENOMEM;
			goto out_err;
		}
		ino = realinode->i_ino;
		fsid = lowerpath->layer->fsid;
	}
	ovl_fill_inode(inode, realinode->i_mode, realinode->i_rdev);
	ovl_inode_init(inode, oip, ino, fsid);

	if (upperdentry && ovl_is_impuredir(sb, upperdentry))
		ovl_set_flag(OVL_IMPURE, inode);

	if (oip->index)
		ovl_set_flag(OVL_INDEX, inode);

	OVL_I(inode)->redirect = oip->redirect;

	if (bylower)
		ovl_set_flag(OVL_CONST_INO, inode);

	/* Check for non-merge dir that may have whiteouts */
	if (is_dir) {
		if (((upperdentry && lowerdentry) || oip->numlower > 1) ||
		    ovl_path_check_origin_xattr(ofs, &realpath)) {
			ovl_set_flag(OVL_WHITEOUTS, inode);
		}
	}

	/* Check for immutable/append-only inode flags in xattr */
	if (upperdentry)
		ovl_check_protattr(inode, upperdentry);

	if (inode->i_state & I_NEW)
		unlock_new_inode(inode);
out:
	return inode;

out_err:
	pr_warn_ratelimited("failed to get inode (%i)\n", err);
	inode = ERR_PTR(err);
	goto out;
}<|MERGE_RESOLUTION|>--- conflicted
+++ resolved
@@ -454,7 +454,7 @@
 	return res;
 }
 
-<<<<<<< HEAD
+#ifdef CONFIG_FS_POSIX_ACL
 /*
  * Apply the idmapping of the layer to POSIX ACLs. The caller must pass a clone
  * of the POSIX ACLs retrieved from the lower layer to this function to not
@@ -492,9 +492,6 @@
  *
  * This is obviously only relevant when idmapped layers are used.
  */
-=======
-#ifdef CONFIG_FS_POSIX_ACL
->>>>>>> 4f119628
 struct posix_acl *ovl_get_acl(struct inode *inode, int type, bool rcu)
 {
 	struct inode *realinode = ovl_inode_real(inode);
