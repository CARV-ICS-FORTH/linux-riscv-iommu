Device tree binding vendor prefix registry.  Keep list in alphabetical order.

This isn't an exhaustive list, but you should add new prefixes to it before
using them to avoid name-space collisions.

abilis	Abilis Systems
abcn	Abracon Corporation
active-semi	Active-Semi International Inc
ad	Avionic Design GmbH
adapteva	Adapteva, Inc.
adh	AD Holdings Plc.
adi	Analog Devices, Inc.
aeroflexgaisler	Aeroflex Gaisler AB
al	Annapurna Labs
allwinner	Allwinner Technology Co., Ltd.
alphascale	AlphaScale Integrated Circuits Systems, Inc.
altr	Altera Corp.
amcc	Applied Micro Circuits Corporation (APM, formally AMCC)
amd	Advanced Micro Devices (AMD), Inc.
amlogic	Amlogic, Inc.
ampire	Ampire Co., Ltd.
ams	AMS AG
amstaos	AMS-Taos Inc.
apm	Applied Micro Circuits Corporation (APM)
aptina	Aptina Imaging
arasan	Arasan Chip Systems
arm	ARM Ltd.
armadeus	ARMadeus Systems SARL
artesyn	Artesyn Embedded Technologies Inc.
asahi-kasei	Asahi Kasei Corp.
atmel	Atmel Corporation
auo	AU Optronics Corporation
avago	Avago Technologies
avic	Shanghai AVIC Optoelectronics Co., Ltd.
axis	Axis Communications AB
boe	BOE Technology Group Co., Ltd.
bosch	Bosch Sensortec GmbH
boundary	Boundary Devices Inc.
brcm	Broadcom Corporation
buffalo	Buffalo, Inc.
calxeda	Calxeda
capella	Capella Microsystems, Inc
cavium	Cavium, Inc.
cdns	Cadence Design Systems Inc.
ceva	Ceva, Inc.
chipidea	Chipidea, Inc
chipone		ChipOne
chipspark	ChipSPARK
chrp	Common Hardware Reference Platform
chunghwa	Chunghwa Picture Tubes Ltd.
ciaa	Computadora Industrial Abierta Argentina
cirrus	Cirrus Logic, Inc.
cloudengines	Cloud Engines, Inc.
cnm	Chips&Media, Inc.
cnxt	Conexant Systems, Inc.
compulab	CompuLab Ltd.
cortina	Cortina Systems, Inc.
cosmic	Cosmic Circuits
crystalfontz	Crystalfontz America, Inc.
cubietech	Cubietech, Ltd.
cypress	Cypress Semiconductor Corporation
dallas	Maxim Integrated Products (formerly Dallas Semiconductor)
davicom	DAVICOM Semiconductor, Inc.
delta	Delta Electronics, Inc.
denx	Denx Software Engineering
digi	Digi International Inc.
digilent	Diglent, Inc.
dlg	Dialog Semiconductor
dlink	D-Link Corporation
dmo	Data Modul AG
ea	Embedded Artists AB
ebv	EBV Elektronik
edt	Emerging Display Technologies
elan	Elan Microelectronic Corp.
emmicro	EM Microelectronic
energymicro	Silicon Laboratories (formerly Energy Micro AS)
epcos	EPCOS AG
epfl	Ecole Polytechnique Fédérale de Lausanne
epson	Seiko Epson Corp.
est	ESTeem Wireless Modems
ettus	NI Ettus Research
eukrea  Eukréa Electromatique
everest	Everest Semiconductor Co. Ltd.
everspin	Everspin Technologies, Inc.
excito	Excito
fcs	Fairchild Semiconductor
firefly	Firefly
focaltech	FocalTech Systems Co.,Ltd
fsl	Freescale Semiconductor
GEFanuc	GE Fanuc Intelligent Platforms Embedded Systems, Inc.
gef	GE Fanuc Intelligent Platforms Embedded Systems, Inc.
geniatech	Geniatech, Inc.
giantplus	Giantplus Technology Co., Ltd.
globalscale	Globalscale Technologies, Inc.
gmt	Global Mixed-mode Technology, Inc.
goodix	Shenzhen Huiding Technology Co., Ltd.
google	Google, Inc.
grinn	Grinn
gumstix	Gumstix, Inc.
gw	Gateworks Corporation
hannstar	HannStar Display Corporation
haoyu	Haoyu Microelectronic Co. Ltd.
hardkernel	Hardkernel Co., Ltd
himax	Himax Technologies, Inc.
hisilicon	Hisilicon Limited.
hit	Hitachi Ltd.
hitex	Hitex Development Tools
holt	Holt Integrated Circuits, Inc.
honeywell	Honeywell
hp	Hewlett Packard
i2se	I2SE GmbH
ibm	International Business Machines (IBM)
idt	Integrated Device Technologies, Inc.
iom	Iomega Corporation
img	Imagination Technologies Ltd.
ingenic	Ingenic Semiconductor
innolux	Innolux Corporation
intel	Intel Corporation
intercontrol	Inter Control Group
invensense	InvenSense Inc.
isee	ISEE 2007 S.L.
isil	Intersil
jedec	JEDEC Solid State Technology Association
karo	Ka-Ro electronics GmbH
keymile	Keymile GmbH
kinetic Kinetic Technologies
<<<<<<< HEAD
kyo	Kyocera Corporation
=======
kosagi	Sutajio Ko-Usagi PTE Ltd.
>>>>>>> 4dd041b6
lacie	LaCie
lantiq	Lantiq Semiconductor
lenovo	Lenovo Group Ltd.
lg	LG Corporation
linux	Linux-specific binding
lsi	LSI Corp. (LSI Logic)
lltc	Linear Technology Corporation
marvell	Marvell Technology Group Ltd.
maxim	Maxim Integrated Products
mediatek	MediaTek Inc.
melexis	Melexis N.V.
merrii	Merrii Technology Co., Ltd.
micrel	Micrel Inc.
microchip	Microchip Technology Inc.
micron	Micron Technology Inc.
minix	MINIX Technology Ltd.
mitsubishi	Mitsubishi Electric Corporation
mosaixtech	Mosaix Technologies, Inc.
moxa	Moxa
mpl	MPL AG
msi	Micro-Star International Co. Ltd.
mti	Imagination Technologies Ltd. (formerly MIPS Technologies Inc.)
mundoreader	Mundo Reader S.L.
murata	Murata Manufacturing Co., Ltd.
mxicy	Macronix International Co., Ltd.
national	National Semiconductor
nec	NEC LCD Technologies, Ltd.
neonode		Neonode Inc.
netgear	NETGEAR
netlogic	Broadcom Corporation (formerly NetLogic Microsystems)
netxeon		Shenzhen Netxeon Technology CO., LTD
newhaven	Newhaven Display International
nintendo	Nintendo
nokia	Nokia
nuvoton	Nuvoton Technology Corporation
nvidia	NVIDIA
nxp	NXP Semiconductors
okaya	Okaya Electric America, Inc.
olimex	OLIMEX Ltd.
onnn	ON Semiconductor Corp.
opencores	OpenCores.org
option	Option NV
ortustech	Ortus Technology Co., Ltd.
ovti	OmniVision Technologies
panasonic	Panasonic Corporation
parade	Parade Technologies Inc.
pericom	Pericom Technology Inc.
phytec	PHYTEC Messtechnik GmbH
picochip	Picochip Ltd
plathome	Plat'Home Co., Ltd.
plda	PLDA
pixcir  PIXCIR MICROELECTRONICS Co., Ltd
pulsedlight	PulsedLight, Inc
powervr	PowerVR (deprecated, use img)
qca	Qualcomm Atheros, Inc.
qcom	Qualcomm Technologies, Inc
qemu	QEMU, a generic and open source machine emulator and virtualizer
qi	Qi Hardware
qiaodian	QiaoDian XianShi Corporation
qnap	QNAP Systems, Inc.
radxa	Radxa
raidsonic	RaidSonic Technology GmbH
ralink	Mediatek/Ralink Technology Corp.
ramtron	Ramtron International
raspberrypi	Raspberry Pi Foundation
realtek Realtek Semiconductor Corp.
renesas	Renesas Electronics Corporation
richtek	Richtek Technology Corporation
ricoh	Ricoh Co. Ltd.
rockchip	Fuzhou Rockchip Electronics Co., Ltd
samsung	Samsung Semiconductor
sandisk	Sandisk Corporation
sbs	Smart Battery System
schindler	Schindler
seagate	Seagate Technology PLC
semtech	Semtech Corporation
sgx	SGX Sensortech
sharp	Sharp Corporation
sigma	Sigma Designs, Inc.
sil	Silicon Image
silabs	Silicon Laboratories
siliconmitus	Silicon Mitus, Inc.
simtek
sii	Seiko Instruments, Inc.
silergy	Silergy Corp.
sirf	SiRF Technology, Inc.
sitronix	Sitronix Technology Corporation
skyworks	Skyworks Solutions, Inc.
smsc	Standard Microsystems Corporation
snps	Synopsys, Inc.
socionext	Socionext Inc.
solidrun	SolidRun
solomon        Solomon Systech Limited
sony	Sony Corporation
spansion	Spansion Inc.
sprd	Spreadtrum Communications Inc.
st	STMicroelectronics
startek	Startek
ste	ST-Ericsson
stericsson	ST-Ericsson
synology	Synology, Inc.
tbs	TBS Technologies
tcl	Toby Churchill Ltd.
technologic	Technologic Systems
thine	THine Electronics, Inc.
ti	Texas Instruments
tlm	Trusted Logic Mobility
toradex	Toradex AG
toshiba	Toshiba Corporation
toumaz	Toumaz
tplink	TP-LINK Technologies Co., Ltd.
tronfy	Tronfy
truly	Truly Semiconductors Limited
upisemi	uPI Semiconductor Corp.
usi	Universal Scientific Industrial Co., Ltd.
v3	V3 Semiconductor
variscite	Variscite Ltd.
via	VIA Technologies, Inc.
virtio	Virtual I/O Device Specification, developed by the OASIS consortium
vivante	Vivante Corporation
voipac	Voipac Technologies s.r.o.
wexler	Wexler
winbond Winbond Electronics corp.
wlf	Wolfson Microelectronics
wm	Wondermedia Technologies, Inc.
x-powers	X-Powers
xes	Extreme Engineering Solutions (X-ES)
xillybus	Xillybus Ltd.
xlnx	Xilinx
zyxel	ZyXEL Communications Corp.
zarlink	Zarlink Semiconductor
zii	Zodiac Inflight Innovations
zte	ZTE Corp.<|MERGE_RESOLUTION|>--- conflicted
+++ resolved
@@ -124,11 +124,8 @@
 karo	Ka-Ro electronics GmbH
 keymile	Keymile GmbH
 kinetic Kinetic Technologies
-<<<<<<< HEAD
+kosagi	Sutajio Ko-Usagi PTE Ltd.
 kyo	Kyocera Corporation
-=======
-kosagi	Sutajio Ko-Usagi PTE Ltd.
->>>>>>> 4dd041b6
 lacie	LaCie
 lantiq	Lantiq Semiconductor
 lenovo	Lenovo Group Ltd.
