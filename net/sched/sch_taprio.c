// SPDX-License-Identifier: GPL-2.0

/* net/sched/sch_taprio.c	 Time Aware Priority Scheduler
 *
 * Authors:	Vinicius Costa Gomes <vinicius.gomes@intel.com>
 *
 */

#include <linux/types.h>
#include <linux/slab.h>
#include <linux/kernel.h>
#include <linux/string.h>
#include <linux/list.h>
#include <linux/errno.h>
#include <linux/skbuff.h>
#include <linux/math64.h>
#include <linux/module.h>
#include <linux/spinlock.h>
#include <linux/rcupdate.h>
#include <net/netlink.h>
#include <net/pkt_sched.h>
#include <net/pkt_cls.h>
#include <net/sch_generic.h>
#include <net/sock.h>
#include <net/tcp.h>

static LIST_HEAD(taprio_list);
static DEFINE_SPINLOCK(taprio_list_lock);

#define TAPRIO_ALL_GATES_OPEN -1

#define FLAGS_VALID(flags) (!((flags) & ~TCA_TAPRIO_ATTR_FLAG_TXTIME_ASSIST))
#define TXTIME_ASSIST_IS_ENABLED(flags) ((flags) & TCA_TAPRIO_ATTR_FLAG_TXTIME_ASSIST)

struct sched_entry {
	struct list_head list;

	/* The instant that this entry "closes" and the next one
	 * should open, the qdisc will make some effort so that no
	 * packet leaves after this time.
	 */
	ktime_t close_time;
	ktime_t next_txtime;
	atomic_t budget;
	int index;
	u32 gate_mask;
	u32 interval;
	u8 command;
};

struct sched_gate_list {
	struct rcu_head rcu;
	struct list_head entries;
	size_t num_entries;
	ktime_t cycle_close_time;
	s64 cycle_time;
	s64 cycle_time_extension;
	s64 base_time;
};

struct taprio_sched {
	struct Qdisc **qdiscs;
	struct Qdisc *root;
	u32 flags;
	enum tk_offsets tk_offset;
	int clockid;
	atomic64_t picos_per_byte; /* Using picoseconds because for 10Gbps+
				    * speeds it's sub-nanoseconds per byte
				    */

	/* Protects the update side of the RCU protected current_entry */
	spinlock_t current_entry_lock;
	struct sched_entry __rcu *current_entry;
	struct sched_gate_list __rcu *oper_sched;
	struct sched_gate_list __rcu *admin_sched;
	struct hrtimer advance_timer;
	struct list_head taprio_list;
	u32 txtime_delay;
};

static ktime_t sched_base_time(const struct sched_gate_list *sched)
{
	if (!sched)
		return KTIME_MAX;

	return ns_to_ktime(sched->base_time);
}

static ktime_t taprio_get_time(struct taprio_sched *q)
{
	ktime_t mono = ktime_get();

	switch (q->tk_offset) {
	case TK_OFFS_MAX:
		return mono;
	default:
		return ktime_mono_to_any(mono, q->tk_offset);
	}

	return KTIME_MAX;
}

static void taprio_free_sched_cb(struct rcu_head *head)
{
	struct sched_gate_list *sched = container_of(head, struct sched_gate_list, rcu);
	struct sched_entry *entry, *n;

	if (!sched)
		return;

	list_for_each_entry_safe(entry, n, &sched->entries, list) {
		list_del(&entry->list);
		kfree(entry);
	}

	kfree(sched);
}

static void switch_schedules(struct taprio_sched *q,
			     struct sched_gate_list **admin,
			     struct sched_gate_list **oper)
{
	rcu_assign_pointer(q->oper_sched, *admin);
	rcu_assign_pointer(q->admin_sched, NULL);

	if (*oper)
		call_rcu(&(*oper)->rcu, taprio_free_sched_cb);

	*oper = *admin;
	*admin = NULL;
}

/* Get how much time has been already elapsed in the current cycle. */
static s32 get_cycle_time_elapsed(struct sched_gate_list *sched, ktime_t time)
<<<<<<< HEAD
{
	ktime_t time_since_sched_start;
	s32 time_elapsed;

	time_since_sched_start = ktime_sub(time, sched->base_time);
	div_s64_rem(time_since_sched_start, sched->cycle_time, &time_elapsed);

	return time_elapsed;
}

static ktime_t get_interval_end_time(struct sched_gate_list *sched,
				     struct sched_gate_list *admin,
				     struct sched_entry *entry,
				     ktime_t intv_start)
{
	s32 cycle_elapsed = get_cycle_time_elapsed(sched, intv_start);
	ktime_t intv_end, cycle_ext_end, cycle_end;

	cycle_end = ktime_add_ns(intv_start, sched->cycle_time - cycle_elapsed);
	intv_end = ktime_add_ns(intv_start, entry->interval);
	cycle_ext_end = ktime_add(cycle_end, sched->cycle_time_extension);

	if (ktime_before(intv_end, cycle_end))
		return intv_end;
	else if (admin && admin != sched &&
		 ktime_after(admin->base_time, cycle_end) &&
		 ktime_before(admin->base_time, cycle_ext_end))
		return admin->base_time;
	else
		return cycle_end;
}

static int length_to_duration(struct taprio_sched *q, int len)
{
	return div_u64(len * atomic64_read(&q->picos_per_byte), 1000);
}

/* Returns the entry corresponding to next available interval. If
 * validate_interval is set, it only validates whether the timestamp occurs
 * when the gate corresponding to the skb's traffic class is open.
 */
static struct sched_entry *find_entry_to_transmit(struct sk_buff *skb,
						  struct Qdisc *sch,
						  struct sched_gate_list *sched,
						  struct sched_gate_list *admin,
						  ktime_t time,
						  ktime_t *interval_start,
						  ktime_t *interval_end,
						  bool validate_interval)
{
	ktime_t curr_intv_start, curr_intv_end, cycle_end, packet_transmit_time;
	ktime_t earliest_txtime = KTIME_MAX, txtime, cycle, transmit_end_time;
	struct sched_entry *entry = NULL, *entry_found = NULL;
	struct taprio_sched *q = qdisc_priv(sch);
	struct net_device *dev = qdisc_dev(sch);
	bool entry_available = false;
	s32 cycle_elapsed;
	int tc, n;

	tc = netdev_get_prio_tc_map(dev, skb->priority);
	packet_transmit_time = length_to_duration(q, qdisc_pkt_len(skb));

	*interval_start = 0;
	*interval_end = 0;

	if (!sched)
		return NULL;

	cycle = sched->cycle_time;
	cycle_elapsed = get_cycle_time_elapsed(sched, time);
	curr_intv_end = ktime_sub_ns(time, cycle_elapsed);
	cycle_end = ktime_add_ns(curr_intv_end, cycle);

	list_for_each_entry(entry, &sched->entries, list) {
		curr_intv_start = curr_intv_end;
		curr_intv_end = get_interval_end_time(sched, admin, entry,
						      curr_intv_start);

		if (ktime_after(curr_intv_start, cycle_end))
			break;

		if (!(entry->gate_mask & BIT(tc)) ||
		    packet_transmit_time > entry->interval)
			continue;

		txtime = entry->next_txtime;

		if (ktime_before(txtime, time) || validate_interval) {
			transmit_end_time = ktime_add_ns(time, packet_transmit_time);
			if ((ktime_before(curr_intv_start, time) &&
			     ktime_before(transmit_end_time, curr_intv_end)) ||
			    (ktime_after(curr_intv_start, time) && !validate_interval)) {
				entry_found = entry;
				*interval_start = curr_intv_start;
				*interval_end = curr_intv_end;
				break;
			} else if (!entry_available && !validate_interval) {
				/* Here, we are just trying to find out the
				 * first available interval in the next cycle.
				 */
				entry_available = 1;
				entry_found = entry;
				*interval_start = ktime_add_ns(curr_intv_start, cycle);
				*interval_end = ktime_add_ns(curr_intv_end, cycle);
			}
		} else if (ktime_before(txtime, earliest_txtime) &&
			   !entry_available) {
			earliest_txtime = txtime;
			entry_found = entry;
			n = div_s64(ktime_sub(txtime, curr_intv_start), cycle);
			*interval_start = ktime_add(curr_intv_start, n * cycle);
			*interval_end = ktime_add(curr_intv_end, n * cycle);
		}
	}

	return entry_found;
}

static bool is_valid_interval(struct sk_buff *skb, struct Qdisc *sch)
{
	struct taprio_sched *q = qdisc_priv(sch);
	struct sched_gate_list *sched, *admin;
	ktime_t interval_start, interval_end;
	struct sched_entry *entry;

	rcu_read_lock();
	sched = rcu_dereference(q->oper_sched);
	admin = rcu_dereference(q->admin_sched);

	entry = find_entry_to_transmit(skb, sch, sched, admin, skb->tstamp,
				       &interval_start, &interval_end, true);
	rcu_read_unlock();

	return entry;
}

/* This returns the tstamp value set by TCP in terms of the set clock. */
static ktime_t get_tcp_tstamp(struct taprio_sched *q, struct sk_buff *skb)
{
	unsigned int offset = skb_network_offset(skb);
	const struct ipv6hdr *ipv6h;
	const struct iphdr *iph;
	struct ipv6hdr _ipv6h;

	ipv6h = skb_header_pointer(skb, offset, sizeof(_ipv6h), &_ipv6h);
	if (!ipv6h)
		return 0;

	if (ipv6h->version == 4) {
		iph = (struct iphdr *)ipv6h;
		offset += iph->ihl * 4;

		/* special-case 6in4 tunnelling, as that is a common way to get
		 * v6 connectivity in the home
		 */
		if (iph->protocol == IPPROTO_IPV6) {
			ipv6h = skb_header_pointer(skb, offset,
						   sizeof(_ipv6h), &_ipv6h);

			if (!ipv6h || ipv6h->nexthdr != IPPROTO_TCP)
				return 0;
		} else if (iph->protocol != IPPROTO_TCP) {
			return 0;
		}
	} else if (ipv6h->version == 6 && ipv6h->nexthdr != IPPROTO_TCP) {
		return 0;
	}

	return ktime_mono_to_any(skb->skb_mstamp_ns, q->tk_offset);
}

/* There are a few scenarios where we will have to modify the txtime from
 * what is read from next_txtime in sched_entry. They are:
 * 1. If txtime is in the past,
 *    a. The gate for the traffic class is currently open and packet can be
 *       transmitted before it closes, schedule the packet right away.
 *    b. If the gate corresponding to the traffic class is going to open later
 *       in the cycle, set the txtime of packet to the interval start.
 * 2. If txtime is in the future, there are packets corresponding to the
 *    current traffic class waiting to be transmitted. So, the following
 *    possibilities exist:
 *    a. We can transmit the packet before the window containing the txtime
 *       closes.
 *    b. The window might close before the transmission can be completed
 *       successfully. So, schedule the packet in the next open window.
 */
static long get_packet_txtime(struct sk_buff *skb, struct Qdisc *sch)
{
	ktime_t transmit_end_time, interval_end, interval_start, tcp_tstamp;
	struct taprio_sched *q = qdisc_priv(sch);
	struct sched_gate_list *sched, *admin;
	ktime_t minimum_time, now, txtime;
	int len, packet_transmit_time;
	struct sched_entry *entry;
	bool sched_changed;

	now = taprio_get_time(q);
	minimum_time = ktime_add_ns(now, q->txtime_delay);

	tcp_tstamp = get_tcp_tstamp(q, skb);
	minimum_time = max_t(ktime_t, minimum_time, tcp_tstamp);

	rcu_read_lock();
	admin = rcu_dereference(q->admin_sched);
	sched = rcu_dereference(q->oper_sched);
	if (admin && ktime_after(minimum_time, admin->base_time))
		switch_schedules(q, &admin, &sched);

	/* Until the schedule starts, all the queues are open */
	if (!sched || ktime_before(minimum_time, sched->base_time)) {
		txtime = minimum_time;
		goto done;
	}

	len = qdisc_pkt_len(skb);
	packet_transmit_time = length_to_duration(q, len);

	do {
		sched_changed = 0;

		entry = find_entry_to_transmit(skb, sch, sched, admin,
					       minimum_time,
					       &interval_start, &interval_end,
					       false);
		if (!entry) {
			txtime = 0;
			goto done;
		}

		txtime = entry->next_txtime;
		txtime = max_t(ktime_t, txtime, minimum_time);
		txtime = max_t(ktime_t, txtime, interval_start);

		if (admin && admin != sched &&
		    ktime_after(txtime, admin->base_time)) {
			sched = admin;
			sched_changed = 1;
			continue;
		}

		transmit_end_time = ktime_add(txtime, packet_transmit_time);
		minimum_time = transmit_end_time;

=======
{
	ktime_t time_since_sched_start;
	s32 time_elapsed;

	time_since_sched_start = ktime_sub(time, sched->base_time);
	div_s64_rem(time_since_sched_start, sched->cycle_time, &time_elapsed);

	return time_elapsed;
}

static ktime_t get_interval_end_time(struct sched_gate_list *sched,
				     struct sched_gate_list *admin,
				     struct sched_entry *entry,
				     ktime_t intv_start)
{
	s32 cycle_elapsed = get_cycle_time_elapsed(sched, intv_start);
	ktime_t intv_end, cycle_ext_end, cycle_end;

	cycle_end = ktime_add_ns(intv_start, sched->cycle_time - cycle_elapsed);
	intv_end = ktime_add_ns(intv_start, entry->interval);
	cycle_ext_end = ktime_add(cycle_end, sched->cycle_time_extension);

	if (ktime_before(intv_end, cycle_end))
		return intv_end;
	else if (admin && admin != sched &&
		 ktime_after(admin->base_time, cycle_end) &&
		 ktime_before(admin->base_time, cycle_ext_end))
		return admin->base_time;
	else
		return cycle_end;
}

static int length_to_duration(struct taprio_sched *q, int len)
{
	return div_u64(len * atomic64_read(&q->picos_per_byte), 1000);
}

/* Returns the entry corresponding to next available interval. If
 * validate_interval is set, it only validates whether the timestamp occurs
 * when the gate corresponding to the skb's traffic class is open.
 */
static struct sched_entry *find_entry_to_transmit(struct sk_buff *skb,
						  struct Qdisc *sch,
						  struct sched_gate_list *sched,
						  struct sched_gate_list *admin,
						  ktime_t time,
						  ktime_t *interval_start,
						  ktime_t *interval_end,
						  bool validate_interval)
{
	ktime_t curr_intv_start, curr_intv_end, cycle_end, packet_transmit_time;
	ktime_t earliest_txtime = KTIME_MAX, txtime, cycle, transmit_end_time;
	struct sched_entry *entry = NULL, *entry_found = NULL;
	struct taprio_sched *q = qdisc_priv(sch);
	struct net_device *dev = qdisc_dev(sch);
	bool entry_available = false;
	s32 cycle_elapsed;
	int tc, n;

	tc = netdev_get_prio_tc_map(dev, skb->priority);
	packet_transmit_time = length_to_duration(q, qdisc_pkt_len(skb));

	*interval_start = 0;
	*interval_end = 0;

	if (!sched)
		return NULL;

	cycle = sched->cycle_time;
	cycle_elapsed = get_cycle_time_elapsed(sched, time);
	curr_intv_end = ktime_sub_ns(time, cycle_elapsed);
	cycle_end = ktime_add_ns(curr_intv_end, cycle);

	list_for_each_entry(entry, &sched->entries, list) {
		curr_intv_start = curr_intv_end;
		curr_intv_end = get_interval_end_time(sched, admin, entry,
						      curr_intv_start);

		if (ktime_after(curr_intv_start, cycle_end))
			break;

		if (!(entry->gate_mask & BIT(tc)) ||
		    packet_transmit_time > entry->interval)
			continue;

		txtime = entry->next_txtime;

		if (ktime_before(txtime, time) || validate_interval) {
			transmit_end_time = ktime_add_ns(time, packet_transmit_time);
			if ((ktime_before(curr_intv_start, time) &&
			     ktime_before(transmit_end_time, curr_intv_end)) ||
			    (ktime_after(curr_intv_start, time) && !validate_interval)) {
				entry_found = entry;
				*interval_start = curr_intv_start;
				*interval_end = curr_intv_end;
				break;
			} else if (!entry_available && !validate_interval) {
				/* Here, we are just trying to find out the
				 * first available interval in the next cycle.
				 */
				entry_available = 1;
				entry_found = entry;
				*interval_start = ktime_add_ns(curr_intv_start, cycle);
				*interval_end = ktime_add_ns(curr_intv_end, cycle);
			}
		} else if (ktime_before(txtime, earliest_txtime) &&
			   !entry_available) {
			earliest_txtime = txtime;
			entry_found = entry;
			n = div_s64(ktime_sub(txtime, curr_intv_start), cycle);
			*interval_start = ktime_add(curr_intv_start, n * cycle);
			*interval_end = ktime_add(curr_intv_end, n * cycle);
		}
	}

	return entry_found;
}

static bool is_valid_interval(struct sk_buff *skb, struct Qdisc *sch)
{
	struct taprio_sched *q = qdisc_priv(sch);
	struct sched_gate_list *sched, *admin;
	ktime_t interval_start, interval_end;
	struct sched_entry *entry;

	rcu_read_lock();
	sched = rcu_dereference(q->oper_sched);
	admin = rcu_dereference(q->admin_sched);

	entry = find_entry_to_transmit(skb, sch, sched, admin, skb->tstamp,
				       &interval_start, &interval_end, true);
	rcu_read_unlock();

	return entry;
}

/* This returns the tstamp value set by TCP in terms of the set clock. */
static ktime_t get_tcp_tstamp(struct taprio_sched *q, struct sk_buff *skb)
{
	unsigned int offset = skb_network_offset(skb);
	const struct ipv6hdr *ipv6h;
	const struct iphdr *iph;
	struct ipv6hdr _ipv6h;

	ipv6h = skb_header_pointer(skb, offset, sizeof(_ipv6h), &_ipv6h);
	if (!ipv6h)
		return 0;

	if (ipv6h->version == 4) {
		iph = (struct iphdr *)ipv6h;
		offset += iph->ihl * 4;

		/* special-case 6in4 tunnelling, as that is a common way to get
		 * v6 connectivity in the home
		 */
		if (iph->protocol == IPPROTO_IPV6) {
			ipv6h = skb_header_pointer(skb, offset,
						   sizeof(_ipv6h), &_ipv6h);

			if (!ipv6h || ipv6h->nexthdr != IPPROTO_TCP)
				return 0;
		} else if (iph->protocol != IPPROTO_TCP) {
			return 0;
		}
	} else if (ipv6h->version == 6 && ipv6h->nexthdr != IPPROTO_TCP) {
		return 0;
	}

	return ktime_mono_to_any(skb->skb_mstamp_ns, q->tk_offset);
}

/* There are a few scenarios where we will have to modify the txtime from
 * what is read from next_txtime in sched_entry. They are:
 * 1. If txtime is in the past,
 *    a. The gate for the traffic class is currently open and packet can be
 *       transmitted before it closes, schedule the packet right away.
 *    b. If the gate corresponding to the traffic class is going to open later
 *       in the cycle, set the txtime of packet to the interval start.
 * 2. If txtime is in the future, there are packets corresponding to the
 *    current traffic class waiting to be transmitted. So, the following
 *    possibilities exist:
 *    a. We can transmit the packet before the window containing the txtime
 *       closes.
 *    b. The window might close before the transmission can be completed
 *       successfully. So, schedule the packet in the next open window.
 */
static long get_packet_txtime(struct sk_buff *skb, struct Qdisc *sch)
{
	ktime_t transmit_end_time, interval_end, interval_start, tcp_tstamp;
	struct taprio_sched *q = qdisc_priv(sch);
	struct sched_gate_list *sched, *admin;
	ktime_t minimum_time, now, txtime;
	int len, packet_transmit_time;
	struct sched_entry *entry;
	bool sched_changed;

	now = taprio_get_time(q);
	minimum_time = ktime_add_ns(now, q->txtime_delay);

	tcp_tstamp = get_tcp_tstamp(q, skb);
	minimum_time = max_t(ktime_t, minimum_time, tcp_tstamp);

	rcu_read_lock();
	admin = rcu_dereference(q->admin_sched);
	sched = rcu_dereference(q->oper_sched);
	if (admin && ktime_after(minimum_time, admin->base_time))
		switch_schedules(q, &admin, &sched);

	/* Until the schedule starts, all the queues are open */
	if (!sched || ktime_before(minimum_time, sched->base_time)) {
		txtime = minimum_time;
		goto done;
	}

	len = qdisc_pkt_len(skb);
	packet_transmit_time = length_to_duration(q, len);

	do {
		sched_changed = 0;

		entry = find_entry_to_transmit(skb, sch, sched, admin,
					       minimum_time,
					       &interval_start, &interval_end,
					       false);
		if (!entry) {
			txtime = 0;
			goto done;
		}

		txtime = entry->next_txtime;
		txtime = max_t(ktime_t, txtime, minimum_time);
		txtime = max_t(ktime_t, txtime, interval_start);

		if (admin && admin != sched &&
		    ktime_after(txtime, admin->base_time)) {
			sched = admin;
			sched_changed = 1;
			continue;
		}

		transmit_end_time = ktime_add(txtime, packet_transmit_time);
		minimum_time = transmit_end_time;

>>>>>>> bb831786
		/* Update the txtime of current entry to the next time it's
		 * interval starts.
		 */
		if (ktime_after(transmit_end_time, interval_end))
			entry->next_txtime = ktime_add(interval_start, sched->cycle_time);
	} while (sched_changed || ktime_after(transmit_end_time, interval_end));

	entry->next_txtime = transmit_end_time;

done:
	rcu_read_unlock();
	return txtime;
}

static int taprio_enqueue(struct sk_buff *skb, struct Qdisc *sch,
			  struct sk_buff **to_free)
{
	struct taprio_sched *q = qdisc_priv(sch);
	struct Qdisc *child;
	int queue;

	queue = skb_get_queue_mapping(skb);

	child = q->qdiscs[queue];
	if (unlikely(!child))
		return qdisc_drop(skb, sch, to_free);

	if (skb->sk && sock_flag(skb->sk, SOCK_TXTIME)) {
		if (!is_valid_interval(skb, sch))
			return qdisc_drop(skb, sch, to_free);
	} else if (TXTIME_ASSIST_IS_ENABLED(q->flags)) {
		skb->tstamp = get_packet_txtime(skb, sch);
		if (!skb->tstamp)
			return qdisc_drop(skb, sch, to_free);
	}

	qdisc_qstats_backlog_inc(sch, skb);
	sch->q.qlen++;

	return qdisc_enqueue(skb, child, to_free);
}

static struct sk_buff *taprio_peek(struct Qdisc *sch)
{
	struct taprio_sched *q = qdisc_priv(sch);
	struct net_device *dev = qdisc_dev(sch);
	struct sched_entry *entry;
	struct sk_buff *skb;
	u32 gate_mask;
	int i;

	rcu_read_lock();
	entry = rcu_dereference(q->current_entry);
	gate_mask = entry ? entry->gate_mask : TAPRIO_ALL_GATES_OPEN;
	rcu_read_unlock();

	if (!gate_mask)
		return NULL;

	for (i = 0; i < dev->num_tx_queues; i++) {
		struct Qdisc *child = q->qdiscs[i];
		int prio;
		u8 tc;

		if (unlikely(!child))
			continue;

		skb = child->ops->peek(child);
		if (!skb)
			continue;

		if (TXTIME_ASSIST_IS_ENABLED(q->flags))
			return skb;

		prio = skb->priority;
		tc = netdev_get_prio_tc_map(dev, prio);

		if (!(gate_mask & BIT(tc)))
			continue;

		return skb;
	}

	return NULL;
}

static void taprio_set_budget(struct taprio_sched *q, struct sched_entry *entry)
{
	atomic_set(&entry->budget,
		   div64_u64((u64)entry->interval * 1000,
			     atomic64_read(&q->picos_per_byte)));
}

static struct sk_buff *taprio_dequeue(struct Qdisc *sch)
{
	struct taprio_sched *q = qdisc_priv(sch);
	struct net_device *dev = qdisc_dev(sch);
	struct sk_buff *skb = NULL;
	struct sched_entry *entry;
	u32 gate_mask;
	int i;

	rcu_read_lock();
	entry = rcu_dereference(q->current_entry);
	/* if there's no entry, it means that the schedule didn't
	 * start yet, so force all gates to be open, this is in
	 * accordance to IEEE 802.1Qbv-2015 Section 8.6.9.4.5
	 * "AdminGateSates"
	 */
	gate_mask = entry ? entry->gate_mask : TAPRIO_ALL_GATES_OPEN;

	if (!gate_mask)
		goto done;

	for (i = 0; i < dev->num_tx_queues; i++) {
		struct Qdisc *child = q->qdiscs[i];
		ktime_t guard;
		int prio;
		int len;
		u8 tc;

		if (unlikely(!child))
			continue;

		if (TXTIME_ASSIST_IS_ENABLED(q->flags)) {
			skb = child->ops->dequeue(child);
			if (!skb)
				continue;
			goto skb_found;
		}

		skb = child->ops->peek(child);
		if (!skb)
			continue;

		prio = skb->priority;
		tc = netdev_get_prio_tc_map(dev, prio);

		if (!(gate_mask & BIT(tc)))
			continue;

		len = qdisc_pkt_len(skb);
		guard = ktime_add_ns(taprio_get_time(q),
				     length_to_duration(q, len));

		/* In the case that there's no gate entry, there's no
		 * guard band ...
		 */
		if (gate_mask != TAPRIO_ALL_GATES_OPEN &&
		    ktime_after(guard, entry->close_time))
			continue;

		/* ... and no budget. */
		if (gate_mask != TAPRIO_ALL_GATES_OPEN &&
		    atomic_sub_return(len, &entry->budget) < 0)
			continue;

		skb = child->ops->dequeue(child);
		if (unlikely(!skb))
			goto done;

skb_found:
		qdisc_bstats_update(sch, skb);
		qdisc_qstats_backlog_dec(sch, skb);
		sch->q.qlen--;

		goto done;
	}

done:
	rcu_read_unlock();

	return skb;
}

static bool should_restart_cycle(const struct sched_gate_list *oper,
				 const struct sched_entry *entry)
{
	if (list_is_last(&entry->list, &oper->entries))
		return true;

	if (ktime_compare(entry->close_time, oper->cycle_close_time) == 0)
		return true;

	return false;
}

static bool should_change_schedules(const struct sched_gate_list *admin,
				    const struct sched_gate_list *oper,
				    ktime_t close_time)
{
	ktime_t next_base_time, extension_time;

	if (!admin)
		return false;

	next_base_time = sched_base_time(admin);

	/* This is the simple case, the close_time would fall after
	 * the next schedule base_time.
	 */
	if (ktime_compare(next_base_time, close_time) <= 0)
		return true;

	/* This is the cycle_time_extension case, if the close_time
	 * plus the amount that can be extended would fall after the
	 * next schedule base_time, we can extend the current schedule
	 * for that amount.
	 */
	extension_time = ktime_add_ns(close_time, oper->cycle_time_extension);

	/* FIXME: the IEEE 802.1Q-2018 Specification isn't clear about
	 * how precisely the extension should be made. So after
	 * conformance testing, this logic may change.
	 */
	if (ktime_compare(next_base_time, extension_time) <= 0)
		return true;

	return false;
}

static enum hrtimer_restart advance_sched(struct hrtimer *timer)
{
	struct taprio_sched *q = container_of(timer, struct taprio_sched,
					      advance_timer);
	struct sched_gate_list *oper, *admin;
	struct sched_entry *entry, *next;
	struct Qdisc *sch = q->root;
	ktime_t close_time;

	spin_lock(&q->current_entry_lock);
	entry = rcu_dereference_protected(q->current_entry,
					  lockdep_is_held(&q->current_entry_lock));
	oper = rcu_dereference_protected(q->oper_sched,
					 lockdep_is_held(&q->current_entry_lock));
	admin = rcu_dereference_protected(q->admin_sched,
					  lockdep_is_held(&q->current_entry_lock));

	if (!oper)
		switch_schedules(q, &admin, &oper);

	/* This can happen in two cases: 1. this is the very first run
	 * of this function (i.e. we weren't running any schedule
	 * previously); 2. The previous schedule just ended. The first
	 * entry of all schedules are pre-calculated during the
	 * schedule initialization.
	 */
	if (unlikely(!entry || entry->close_time == oper->base_time)) {
		next = list_first_entry(&oper->entries, struct sched_entry,
					list);
		close_time = next->close_time;
		goto first_run;
	}

	if (should_restart_cycle(oper, entry)) {
		next = list_first_entry(&oper->entries, struct sched_entry,
					list);
		oper->cycle_close_time = ktime_add_ns(oper->cycle_close_time,
						      oper->cycle_time);
	} else {
		next = list_next_entry(entry, list);
	}

	close_time = ktime_add_ns(entry->close_time, next->interval);
	close_time = min_t(ktime_t, close_time, oper->cycle_close_time);

	if (should_change_schedules(admin, oper, close_time)) {
		/* Set things so the next time this runs, the new
		 * schedule runs.
		 */
		close_time = sched_base_time(admin);
		switch_schedules(q, &admin, &oper);
	}

	next->close_time = close_time;
	taprio_set_budget(q, next);

first_run:
	rcu_assign_pointer(q->current_entry, next);
	spin_unlock(&q->current_entry_lock);

	hrtimer_set_expires(&q->advance_timer, close_time);

	rcu_read_lock();
	__netif_schedule(sch);
	rcu_read_unlock();

	return HRTIMER_RESTART;
}

static const struct nla_policy entry_policy[TCA_TAPRIO_SCHED_ENTRY_MAX + 1] = {
	[TCA_TAPRIO_SCHED_ENTRY_INDEX]	   = { .type = NLA_U32 },
	[TCA_TAPRIO_SCHED_ENTRY_CMD]	   = { .type = NLA_U8 },
	[TCA_TAPRIO_SCHED_ENTRY_GATE_MASK] = { .type = NLA_U32 },
	[TCA_TAPRIO_SCHED_ENTRY_INTERVAL]  = { .type = NLA_U32 },
};

static const struct nla_policy entry_list_policy[TCA_TAPRIO_SCHED_MAX + 1] = {
	[TCA_TAPRIO_SCHED_ENTRY] = { .type = NLA_NESTED },
};

static const struct nla_policy taprio_policy[TCA_TAPRIO_ATTR_MAX + 1] = {
	[TCA_TAPRIO_ATTR_PRIOMAP]	       = {
		.len = sizeof(struct tc_mqprio_qopt)
	},
	[TCA_TAPRIO_ATTR_SCHED_ENTRY_LIST]           = { .type = NLA_NESTED },
	[TCA_TAPRIO_ATTR_SCHED_BASE_TIME]            = { .type = NLA_S64 },
	[TCA_TAPRIO_ATTR_SCHED_SINGLE_ENTRY]         = { .type = NLA_NESTED },
	[TCA_TAPRIO_ATTR_SCHED_CLOCKID]              = { .type = NLA_S32 },
	[TCA_TAPRIO_ATTR_SCHED_CYCLE_TIME]           = { .type = NLA_S64 },
	[TCA_TAPRIO_ATTR_SCHED_CYCLE_TIME_EXTENSION] = { .type = NLA_S64 },
};

static int fill_sched_entry(struct nlattr **tb, struct sched_entry *entry,
			    struct netlink_ext_ack *extack)
{
	u32 interval = 0;

	if (tb[TCA_TAPRIO_SCHED_ENTRY_CMD])
		entry->command = nla_get_u8(
			tb[TCA_TAPRIO_SCHED_ENTRY_CMD]);

	if (tb[TCA_TAPRIO_SCHED_ENTRY_GATE_MASK])
		entry->gate_mask = nla_get_u32(
			tb[TCA_TAPRIO_SCHED_ENTRY_GATE_MASK]);

	if (tb[TCA_TAPRIO_SCHED_ENTRY_INTERVAL])
		interval = nla_get_u32(
			tb[TCA_TAPRIO_SCHED_ENTRY_INTERVAL]);

	if (interval == 0) {
		NL_SET_ERR_MSG(extack, "Invalid interval for schedule entry");
		return -EINVAL;
	}

	entry->interval = interval;

	return 0;
}

static int parse_sched_entry(struct nlattr *n, struct sched_entry *entry,
			     int index, struct netlink_ext_ack *extack)
{
	struct nlattr *tb[TCA_TAPRIO_SCHED_ENTRY_MAX + 1] = { };
	int err;

	err = nla_parse_nested_deprecated(tb, TCA_TAPRIO_SCHED_ENTRY_MAX, n,
					  entry_policy, NULL);
	if (err < 0) {
		NL_SET_ERR_MSG(extack, "Could not parse nested entry");
		return -EINVAL;
	}

	entry->index = index;

	return fill_sched_entry(tb, entry, extack);
}

static int parse_sched_list(struct nlattr *list,
			    struct sched_gate_list *sched,
			    struct netlink_ext_ack *extack)
{
	struct nlattr *n;
	int err, rem;
	int i = 0;

	if (!list)
		return -EINVAL;

	nla_for_each_nested(n, list, rem) {
		struct sched_entry *entry;

		if (nla_type(n) != TCA_TAPRIO_SCHED_ENTRY) {
			NL_SET_ERR_MSG(extack, "Attribute is not of type 'entry'");
			continue;
		}

		entry = kzalloc(sizeof(*entry), GFP_KERNEL);
		if (!entry) {
			NL_SET_ERR_MSG(extack, "Not enough memory for entry");
			return -ENOMEM;
		}

		err = parse_sched_entry(n, entry, i, extack);
		if (err < 0) {
			kfree(entry);
			return err;
		}

		list_add_tail(&entry->list, &sched->entries);
		i++;
	}

	sched->num_entries = i;

	return i;
}

static int parse_taprio_schedule(struct nlattr **tb,
				 struct sched_gate_list *new,
				 struct netlink_ext_ack *extack)
{
	int err = 0;

	if (tb[TCA_TAPRIO_ATTR_SCHED_SINGLE_ENTRY]) {
		NL_SET_ERR_MSG(extack, "Adding a single entry is not supported");
		return -ENOTSUPP;
	}

	if (tb[TCA_TAPRIO_ATTR_SCHED_BASE_TIME])
		new->base_time = nla_get_s64(tb[TCA_TAPRIO_ATTR_SCHED_BASE_TIME]);

	if (tb[TCA_TAPRIO_ATTR_SCHED_CYCLE_TIME_EXTENSION])
		new->cycle_time_extension = nla_get_s64(tb[TCA_TAPRIO_ATTR_SCHED_CYCLE_TIME_EXTENSION]);

	if (tb[TCA_TAPRIO_ATTR_SCHED_CYCLE_TIME])
		new->cycle_time = nla_get_s64(tb[TCA_TAPRIO_ATTR_SCHED_CYCLE_TIME]);

	if (tb[TCA_TAPRIO_ATTR_SCHED_ENTRY_LIST])
		err = parse_sched_list(
			tb[TCA_TAPRIO_ATTR_SCHED_ENTRY_LIST], new, extack);
	if (err < 0)
		return err;

	if (!new->cycle_time) {
		struct sched_entry *entry;
		ktime_t cycle = 0;

		list_for_each_entry(entry, &new->entries, list)
			cycle = ktime_add_ns(cycle, entry->interval);
		new->cycle_time = cycle;
	}

	return 0;
}

static int taprio_parse_mqprio_opt(struct net_device *dev,
				   struct tc_mqprio_qopt *qopt,
				   struct netlink_ext_ack *extack,
				   u32 taprio_flags)
{
	int i, j;

	if (!qopt && !dev->num_tc) {
		NL_SET_ERR_MSG(extack, "'mqprio' configuration is necessary");
		return -EINVAL;
	}

	/* If num_tc is already set, it means that the user already
	 * configured the mqprio part
	 */
	if (dev->num_tc)
		return 0;

	/* Verify num_tc is not out of max range */
	if (qopt->num_tc > TC_MAX_QUEUE) {
		NL_SET_ERR_MSG(extack, "Number of traffic classes is outside valid range");
		return -EINVAL;
	}

	/* taprio imposes that traffic classes map 1:n to tx queues */
	if (qopt->num_tc > dev->num_tx_queues) {
		NL_SET_ERR_MSG(extack, "Number of traffic classes is greater than number of HW queues");
		return -EINVAL;
	}

	/* Verify priority mapping uses valid tcs */
	for (i = 0; i < TC_BITMASK + 1; i++) {
		if (qopt->prio_tc_map[i] >= qopt->num_tc) {
			NL_SET_ERR_MSG(extack, "Invalid traffic class in priority to traffic class mapping");
			return -EINVAL;
		}
	}

	for (i = 0; i < qopt->num_tc; i++) {
		unsigned int last = qopt->offset[i] + qopt->count[i];

		/* Verify the queue count is in tx range being equal to the
		 * real_num_tx_queues indicates the last queue is in use.
		 */
		if (qopt->offset[i] >= dev->num_tx_queues ||
		    !qopt->count[i] ||
		    last > dev->real_num_tx_queues) {
			NL_SET_ERR_MSG(extack, "Invalid queue in traffic class to queue mapping");
			return -EINVAL;
		}

		if (TXTIME_ASSIST_IS_ENABLED(taprio_flags))
			continue;

		/* Verify that the offset and counts do not overlap */
		for (j = i + 1; j < qopt->num_tc; j++) {
			if (last > qopt->offset[j]) {
				NL_SET_ERR_MSG(extack, "Detected overlap in the traffic class to queue mapping");
				return -EINVAL;
			}
		}
	}

	return 0;
}

static int taprio_get_start_time(struct Qdisc *sch,
				 struct sched_gate_list *sched,
				 ktime_t *start)
{
	struct taprio_sched *q = qdisc_priv(sch);
	ktime_t now, base, cycle;
	s64 n;

	base = sched_base_time(sched);
	now = taprio_get_time(q);

	if (ktime_after(base, now)) {
		*start = base;
		return 0;
	}

	cycle = sched->cycle_time;

	/* The qdisc is expected to have at least one sched_entry.  Moreover,
	 * any entry must have 'interval' > 0. Thus if the cycle time is zero,
	 * something went really wrong. In that case, we should warn about this
	 * inconsistent state and return error.
	 */
	if (WARN_ON(!cycle))
		return -EFAULT;

	/* Schedule the start time for the beginning of the next
	 * cycle.
	 */
	n = div64_s64(ktime_sub_ns(now, base), cycle);
	*start = ktime_add_ns(base, (n + 1) * cycle);
	return 0;
}

static void setup_first_close_time(struct taprio_sched *q,
				   struct sched_gate_list *sched, ktime_t base)
{
	struct sched_entry *first;
	ktime_t cycle;

	first = list_first_entry(&sched->entries,
				 struct sched_entry, list);

	cycle = sched->cycle_time;

	/* FIXME: find a better place to do this */
	sched->cycle_close_time = ktime_add_ns(base, cycle);

	first->close_time = ktime_add_ns(base, first->interval);
	taprio_set_budget(q, first);
	rcu_assign_pointer(q->current_entry, NULL);
}

static void taprio_start_sched(struct Qdisc *sch,
			       ktime_t start, struct sched_gate_list *new)
{
	struct taprio_sched *q = qdisc_priv(sch);
	ktime_t expires;

	expires = hrtimer_get_expires(&q->advance_timer);
	if (expires == 0)
		expires = KTIME_MAX;

	/* If the new schedule starts before the next expiration, we
	 * reprogram it to the earliest one, so we change the admin
	 * schedule to the operational one at the right time.
	 */
	start = min_t(ktime_t, start, expires);

	hrtimer_start(&q->advance_timer, start, HRTIMER_MODE_ABS);
}

static void taprio_set_picos_per_byte(struct net_device *dev,
				      struct taprio_sched *q)
{
	struct ethtool_link_ksettings ecmd;
	int speed = SPEED_10;
	int picos_per_byte;
	int err;

	err = __ethtool_get_link_ksettings(dev, &ecmd);
	if (err < 0)
		goto skip;

	if (ecmd.base.speed != SPEED_UNKNOWN)
		speed = ecmd.base.speed;

skip:
	picos_per_byte = div64_s64(NSEC_PER_SEC * 1000LL * 8,
				   speed * 1000 * 1000);

	atomic64_set(&q->picos_per_byte, picos_per_byte);
	netdev_dbg(dev, "taprio: set %s's picos_per_byte to: %lld, linkspeed: %d\n",
		   dev->name, (long long)atomic64_read(&q->picos_per_byte),
		   ecmd.base.speed);
}

static int taprio_dev_notifier(struct notifier_block *nb, unsigned long event,
			       void *ptr)
{
	struct net_device *dev = netdev_notifier_info_to_dev(ptr);
	struct net_device *qdev;
	struct taprio_sched *q;
	bool found = false;

	ASSERT_RTNL();

	if (event != NETDEV_UP && event != NETDEV_CHANGE)
		return NOTIFY_DONE;

	spin_lock(&taprio_list_lock);
	list_for_each_entry(q, &taprio_list, taprio_list) {
		qdev = qdisc_dev(q->root);
		if (qdev == dev) {
			found = true;
			break;
		}
	}
	spin_unlock(&taprio_list_lock);

	if (found)
		taprio_set_picos_per_byte(dev, q);

	return NOTIFY_DONE;
}

static void setup_txtime(struct taprio_sched *q,
			 struct sched_gate_list *sched, ktime_t base)
{
	struct sched_entry *entry;
	u32 interval = 0;

	list_for_each_entry(entry, &sched->entries, list) {
		entry->next_txtime = ktime_add_ns(base, interval);
		interval += entry->interval;
	}
}

static int taprio_change(struct Qdisc *sch, struct nlattr *opt,
			 struct netlink_ext_ack *extack)
{
	struct nlattr *tb[TCA_TAPRIO_ATTR_MAX + 1] = { };
	struct sched_gate_list *oper, *admin, *new_admin;
	struct taprio_sched *q = qdisc_priv(sch);
	struct net_device *dev = qdisc_dev(sch);
	struct tc_mqprio_qopt *mqprio = NULL;
	u32 taprio_flags = 0;
	int i, err, clockid;
	unsigned long flags;
	ktime_t start;

	err = nla_parse_nested_deprecated(tb, TCA_TAPRIO_ATTR_MAX, opt,
					  taprio_policy, extack);
	if (err < 0)
		return err;

	if (tb[TCA_TAPRIO_ATTR_PRIOMAP])
		mqprio = nla_data(tb[TCA_TAPRIO_ATTR_PRIOMAP]);

	if (tb[TCA_TAPRIO_ATTR_FLAGS]) {
		taprio_flags = nla_get_u32(tb[TCA_TAPRIO_ATTR_FLAGS]);

		if (q->flags != 0 && q->flags != taprio_flags) {
			NL_SET_ERR_MSG_MOD(extack, "Changing 'flags' of a running schedule is not supported");
			return -EOPNOTSUPP;
		} else if (!FLAGS_VALID(taprio_flags)) {
			NL_SET_ERR_MSG_MOD(extack, "Specified 'flags' are not valid");
			return -EINVAL;
		}

		q->flags = taprio_flags;
	}

	err = taprio_parse_mqprio_opt(dev, mqprio, extack, taprio_flags);
	if (err < 0)
		return err;

	new_admin = kzalloc(sizeof(*new_admin), GFP_KERNEL);
	if (!new_admin) {
		NL_SET_ERR_MSG(extack, "Not enough memory for a new schedule");
		return -ENOMEM;
	}
	INIT_LIST_HEAD(&new_admin->entries);

	rcu_read_lock();
	oper = rcu_dereference(q->oper_sched);
	admin = rcu_dereference(q->admin_sched);
	rcu_read_unlock();

	if (mqprio && (oper || admin)) {
		NL_SET_ERR_MSG(extack, "Changing the traffic mapping of a running schedule is not supported");
		err = -ENOTSUPP;
		goto free_sched;
	}

	err = parse_taprio_schedule(tb, new_admin, extack);
	if (err < 0)
		goto free_sched;

	if (new_admin->num_entries == 0) {
		NL_SET_ERR_MSG(extack, "There should be at least one entry in the schedule");
		err = -EINVAL;
		goto free_sched;
	}

	if (tb[TCA_TAPRIO_ATTR_SCHED_CLOCKID]) {
		clockid = nla_get_s32(tb[TCA_TAPRIO_ATTR_SCHED_CLOCKID]);

		/* We only support static clockids and we don't allow
		 * for it to be modified after the first init.
		 */
		if (clockid < 0 ||
		    (q->clockid != -1 && q->clockid != clockid)) {
			NL_SET_ERR_MSG(extack, "Changing the 'clockid' of a running schedule is not supported");
			err = -ENOTSUPP;
			goto free_sched;
		}

		q->clockid = clockid;
	}

	if (q->clockid == -1 && !tb[TCA_TAPRIO_ATTR_SCHED_CLOCKID]) {
		NL_SET_ERR_MSG(extack, "Specifying a 'clockid' is mandatory");
		err = -EINVAL;
		goto free_sched;
	}

	taprio_set_picos_per_byte(dev, q);

	/* Protects against enqueue()/dequeue() */
	spin_lock_bh(qdisc_lock(sch));

	if (tb[TCA_TAPRIO_ATTR_TXTIME_DELAY]) {
		if (!TXTIME_ASSIST_IS_ENABLED(q->flags)) {
			NL_SET_ERR_MSG_MOD(extack, "txtime-delay can only be set when txtime-assist mode is enabled");
			err = -EINVAL;
			goto unlock;
		}

		q->txtime_delay = nla_get_u32(tb[TCA_TAPRIO_ATTR_TXTIME_DELAY]);
	}

	if (!TXTIME_ASSIST_IS_ENABLED(taprio_flags) &&
	    !hrtimer_active(&q->advance_timer)) {
		hrtimer_init(&q->advance_timer, q->clockid, HRTIMER_MODE_ABS);
		q->advance_timer.function = advance_sched;
	}

	if (mqprio) {
		netdev_set_num_tc(dev, mqprio->num_tc);
		for (i = 0; i < mqprio->num_tc; i++)
			netdev_set_tc_queue(dev, i,
					    mqprio->count[i],
					    mqprio->offset[i]);

		/* Always use supplied priority mappings */
		for (i = 0; i < TC_BITMASK + 1; i++)
			netdev_set_prio_tc_map(dev, i,
					       mqprio->prio_tc_map[i]);
	}

	switch (q->clockid) {
	case CLOCK_REALTIME:
		q->tk_offset = TK_OFFS_REAL;
		break;
	case CLOCK_MONOTONIC:
		q->tk_offset = TK_OFFS_MAX;
		break;
	case CLOCK_BOOTTIME:
		q->tk_offset = TK_OFFS_BOOT;
		break;
	case CLOCK_TAI:
		q->tk_offset = TK_OFFS_TAI;
		break;
	default:
		NL_SET_ERR_MSG(extack, "Invalid 'clockid'");
		err = -EINVAL;
		goto unlock;
	}

	err = taprio_get_start_time(sch, new_admin, &start);
	if (err < 0) {
		NL_SET_ERR_MSG(extack, "Internal error: failed get start time");
		goto unlock;
	}

	if (TXTIME_ASSIST_IS_ENABLED(taprio_flags)) {
		setup_txtime(q, new_admin, start);
<<<<<<< HEAD

		if (!oper) {
			rcu_assign_pointer(q->oper_sched, new_admin);
			err = 0;
			new_admin = NULL;
			goto unlock;
		}

		rcu_assign_pointer(q->admin_sched, new_admin);
		if (admin)
			call_rcu(&admin->rcu, taprio_free_sched_cb);
	} else {
		setup_first_close_time(q, new_admin, start);

		/* Protects against advance_sched() */
		spin_lock_irqsave(&q->current_entry_lock, flags);

		taprio_start_sched(sch, start, new_admin);

		rcu_assign_pointer(q->admin_sched, new_admin);
		if (admin)
			call_rcu(&admin->rcu, taprio_free_sched_cb);

		spin_unlock_irqrestore(&q->current_entry_lock, flags);
	}

=======

		if (!oper) {
			rcu_assign_pointer(q->oper_sched, new_admin);
			err = 0;
			new_admin = NULL;
			goto unlock;
		}

		rcu_assign_pointer(q->admin_sched, new_admin);
		if (admin)
			call_rcu(&admin->rcu, taprio_free_sched_cb);
	} else {
		setup_first_close_time(q, new_admin, start);

		/* Protects against advance_sched() */
		spin_lock_irqsave(&q->current_entry_lock, flags);

		taprio_start_sched(sch, start, new_admin);

		rcu_assign_pointer(q->admin_sched, new_admin);
		if (admin)
			call_rcu(&admin->rcu, taprio_free_sched_cb);

		spin_unlock_irqrestore(&q->current_entry_lock, flags);
	}

>>>>>>> bb831786
	new_admin = NULL;
	err = 0;

unlock:
	spin_unlock_bh(qdisc_lock(sch));

free_sched:
	if (new_admin)
		call_rcu(&new_admin->rcu, taprio_free_sched_cb);

	return err;
}

static void taprio_destroy(struct Qdisc *sch)
{
	struct taprio_sched *q = qdisc_priv(sch);
	struct net_device *dev = qdisc_dev(sch);
	unsigned int i;

	spin_lock(&taprio_list_lock);
	list_del(&q->taprio_list);
	spin_unlock(&taprio_list_lock);

	hrtimer_cancel(&q->advance_timer);

	if (q->qdiscs) {
		for (i = 0; i < dev->num_tx_queues && q->qdiscs[i]; i++)
			qdisc_put(q->qdiscs[i]);

		kfree(q->qdiscs);
	}
	q->qdiscs = NULL;

	netdev_set_num_tc(dev, 0);

	if (q->oper_sched)
		call_rcu(&q->oper_sched->rcu, taprio_free_sched_cb);

	if (q->admin_sched)
		call_rcu(&q->admin_sched->rcu, taprio_free_sched_cb);
}

static int taprio_init(struct Qdisc *sch, struct nlattr *opt,
		       struct netlink_ext_ack *extack)
{
	struct taprio_sched *q = qdisc_priv(sch);
	struct net_device *dev = qdisc_dev(sch);
	int i;

	spin_lock_init(&q->current_entry_lock);

	hrtimer_init(&q->advance_timer, CLOCK_TAI, HRTIMER_MODE_ABS);
	q->advance_timer.function = advance_sched;

	q->root = sch;

	/* We only support static clockids. Use an invalid value as default
	 * and get the valid one on taprio_change().
	 */
	q->clockid = -1;

	spin_lock(&taprio_list_lock);
	list_add(&q->taprio_list, &taprio_list);
	spin_unlock(&taprio_list_lock);

	if (sch->parent != TC_H_ROOT)
		return -EOPNOTSUPP;

	if (!netif_is_multiqueue(dev))
		return -EOPNOTSUPP;

	/* pre-allocate qdisc, attachment can't fail */
	q->qdiscs = kcalloc(dev->num_tx_queues,
			    sizeof(q->qdiscs[0]),
			    GFP_KERNEL);

	if (!q->qdiscs)
		return -ENOMEM;

	if (!opt)
		return -EINVAL;

	for (i = 0; i < dev->num_tx_queues; i++) {
		struct netdev_queue *dev_queue;
		struct Qdisc *qdisc;

		dev_queue = netdev_get_tx_queue(dev, i);
		qdisc = qdisc_create_dflt(dev_queue,
					  &pfifo_qdisc_ops,
					  TC_H_MAKE(TC_H_MAJ(sch->handle),
						    TC_H_MIN(i + 1)),
					  extack);
		if (!qdisc)
			return -ENOMEM;

		if (i < dev->real_num_tx_queues)
			qdisc_hash_add(qdisc, false);

		q->qdiscs[i] = qdisc;
	}

	return taprio_change(sch, opt, extack);
}

static struct netdev_queue *taprio_queue_get(struct Qdisc *sch,
					     unsigned long cl)
{
	struct net_device *dev = qdisc_dev(sch);
	unsigned long ntx = cl - 1;

	if (ntx >= dev->num_tx_queues)
		return NULL;

	return netdev_get_tx_queue(dev, ntx);
}

static int taprio_graft(struct Qdisc *sch, unsigned long cl,
			struct Qdisc *new, struct Qdisc **old,
			struct netlink_ext_ack *extack)
{
	struct taprio_sched *q = qdisc_priv(sch);
	struct net_device *dev = qdisc_dev(sch);
	struct netdev_queue *dev_queue = taprio_queue_get(sch, cl);

	if (!dev_queue)
		return -EINVAL;

	if (dev->flags & IFF_UP)
		dev_deactivate(dev);

	*old = q->qdiscs[cl - 1];
	q->qdiscs[cl - 1] = new;

	if (new)
		new->flags |= TCQ_F_ONETXQUEUE | TCQ_F_NOPARENT;

	if (dev->flags & IFF_UP)
		dev_activate(dev);

	return 0;
}

static int dump_entry(struct sk_buff *msg,
		      const struct sched_entry *entry)
{
	struct nlattr *item;

	item = nla_nest_start_noflag(msg, TCA_TAPRIO_SCHED_ENTRY);
	if (!item)
		return -ENOSPC;

	if (nla_put_u32(msg, TCA_TAPRIO_SCHED_ENTRY_INDEX, entry->index))
		goto nla_put_failure;

	if (nla_put_u8(msg, TCA_TAPRIO_SCHED_ENTRY_CMD, entry->command))
		goto nla_put_failure;

	if (nla_put_u32(msg, TCA_TAPRIO_SCHED_ENTRY_GATE_MASK,
			entry->gate_mask))
		goto nla_put_failure;

	if (nla_put_u32(msg, TCA_TAPRIO_SCHED_ENTRY_INTERVAL,
			entry->interval))
		goto nla_put_failure;

	return nla_nest_end(msg, item);

nla_put_failure:
	nla_nest_cancel(msg, item);
	return -1;
}

static int dump_schedule(struct sk_buff *msg,
			 const struct sched_gate_list *root)
{
	struct nlattr *entry_list;
	struct sched_entry *entry;

	if (nla_put_s64(msg, TCA_TAPRIO_ATTR_SCHED_BASE_TIME,
			root->base_time, TCA_TAPRIO_PAD))
		return -1;

	if (nla_put_s64(msg, TCA_TAPRIO_ATTR_SCHED_CYCLE_TIME,
			root->cycle_time, TCA_TAPRIO_PAD))
		return -1;

	if (nla_put_s64(msg, TCA_TAPRIO_ATTR_SCHED_CYCLE_TIME_EXTENSION,
			root->cycle_time_extension, TCA_TAPRIO_PAD))
		return -1;

	entry_list = nla_nest_start_noflag(msg,
					   TCA_TAPRIO_ATTR_SCHED_ENTRY_LIST);
	if (!entry_list)
		goto error_nest;

	list_for_each_entry(entry, &root->entries, list) {
		if (dump_entry(msg, entry) < 0)
			goto error_nest;
	}

	nla_nest_end(msg, entry_list);
	return 0;

error_nest:
	nla_nest_cancel(msg, entry_list);
	return -1;
}

static int taprio_dump(struct Qdisc *sch, struct sk_buff *skb)
{
	struct taprio_sched *q = qdisc_priv(sch);
	struct net_device *dev = qdisc_dev(sch);
	struct sched_gate_list *oper, *admin;
	struct tc_mqprio_qopt opt = { 0 };
	struct nlattr *nest, *sched_nest;
	unsigned int i;

	rcu_read_lock();
	oper = rcu_dereference(q->oper_sched);
	admin = rcu_dereference(q->admin_sched);

	opt.num_tc = netdev_get_num_tc(dev);
	memcpy(opt.prio_tc_map, dev->prio_tc_map, sizeof(opt.prio_tc_map));

	for (i = 0; i < netdev_get_num_tc(dev); i++) {
		opt.count[i] = dev->tc_to_txq[i].count;
		opt.offset[i] = dev->tc_to_txq[i].offset;
	}

	nest = nla_nest_start_noflag(skb, TCA_OPTIONS);
	if (!nest)
		goto start_error;

	if (nla_put(skb, TCA_TAPRIO_ATTR_PRIOMAP, sizeof(opt), &opt))
		goto options_error;

	if (nla_put_s32(skb, TCA_TAPRIO_ATTR_SCHED_CLOCKID, q->clockid))
		goto options_error;

	if (q->flags && nla_put_u32(skb, TCA_TAPRIO_ATTR_FLAGS, q->flags))
		goto options_error;

	if (q->txtime_delay &&
	    nla_put_u32(skb, TCA_TAPRIO_ATTR_TXTIME_DELAY, q->txtime_delay))
		goto options_error;

	if (oper && dump_schedule(skb, oper))
		goto options_error;

	if (!admin)
		goto done;

	sched_nest = nla_nest_start_noflag(skb, TCA_TAPRIO_ATTR_ADMIN_SCHED);
	if (!sched_nest)
		goto options_error;

	if (dump_schedule(skb, admin))
		goto admin_error;

	nla_nest_end(skb, sched_nest);

done:
	rcu_read_unlock();

	return nla_nest_end(skb, nest);

admin_error:
	nla_nest_cancel(skb, sched_nest);

options_error:
	nla_nest_cancel(skb, nest);

start_error:
	rcu_read_unlock();
	return -ENOSPC;
}

static struct Qdisc *taprio_leaf(struct Qdisc *sch, unsigned long cl)
{
	struct netdev_queue *dev_queue = taprio_queue_get(sch, cl);

	if (!dev_queue)
		return NULL;

	return dev_queue->qdisc_sleeping;
}

static unsigned long taprio_find(struct Qdisc *sch, u32 classid)
{
	unsigned int ntx = TC_H_MIN(classid);

	if (!taprio_queue_get(sch, ntx))
		return 0;
	return ntx;
}

static int taprio_dump_class(struct Qdisc *sch, unsigned long cl,
			     struct sk_buff *skb, struct tcmsg *tcm)
{
	struct netdev_queue *dev_queue = taprio_queue_get(sch, cl);

	tcm->tcm_parent = TC_H_ROOT;
	tcm->tcm_handle |= TC_H_MIN(cl);
	tcm->tcm_info = dev_queue->qdisc_sleeping->handle;

	return 0;
}

static int taprio_dump_class_stats(struct Qdisc *sch, unsigned long cl,
				   struct gnet_dump *d)
	__releases(d->lock)
	__acquires(d->lock)
{
	struct netdev_queue *dev_queue = taprio_queue_get(sch, cl);

	sch = dev_queue->qdisc_sleeping;
	if (gnet_stats_copy_basic(&sch->running, d, NULL, &sch->bstats) < 0 ||
	    qdisc_qstats_copy(d, sch) < 0)
		return -1;
	return 0;
}

static void taprio_walk(struct Qdisc *sch, struct qdisc_walker *arg)
{
	struct net_device *dev = qdisc_dev(sch);
	unsigned long ntx;

	if (arg->stop)
		return;

	arg->count = arg->skip;
	for (ntx = arg->skip; ntx < dev->num_tx_queues; ntx++) {
		if (arg->fn(sch, ntx + 1, arg) < 0) {
			arg->stop = 1;
			break;
		}
		arg->count++;
	}
}

static struct netdev_queue *taprio_select_queue(struct Qdisc *sch,
						struct tcmsg *tcm)
{
	return taprio_queue_get(sch, TC_H_MIN(tcm->tcm_parent));
}

static const struct Qdisc_class_ops taprio_class_ops = {
	.graft		= taprio_graft,
	.leaf		= taprio_leaf,
	.find		= taprio_find,
	.walk		= taprio_walk,
	.dump		= taprio_dump_class,
	.dump_stats	= taprio_dump_class_stats,
	.select_queue	= taprio_select_queue,
};

static struct Qdisc_ops taprio_qdisc_ops __read_mostly = {
	.cl_ops		= &taprio_class_ops,
	.id		= "taprio",
	.priv_size	= sizeof(struct taprio_sched),
	.init		= taprio_init,
	.change		= taprio_change,
	.destroy	= taprio_destroy,
	.peek		= taprio_peek,
	.dequeue	= taprio_dequeue,
	.enqueue	= taprio_enqueue,
	.dump		= taprio_dump,
	.owner		= THIS_MODULE,
};

static struct notifier_block taprio_device_notifier = {
	.notifier_call = taprio_dev_notifier,
};

static int __init taprio_module_init(void)
{
	int err = register_netdevice_notifier(&taprio_device_notifier);

	if (err)
		return err;

	return register_qdisc(&taprio_qdisc_ops);
}

static void __exit taprio_module_exit(void)
{
	unregister_qdisc(&taprio_qdisc_ops);
	unregister_netdevice_notifier(&taprio_device_notifier);
}

module_init(taprio_module_init);
module_exit(taprio_module_exit);
MODULE_LICENSE("GPL");<|MERGE_RESOLUTION|>--- conflicted
+++ resolved
@@ -132,7 +132,6 @@
 
 /* Get how much time has been already elapsed in the current cycle. */
 static s32 get_cycle_time_elapsed(struct sched_gate_list *sched, ktime_t time)
-<<<<<<< HEAD
 {
 	ktime_t time_since_sched_start;
 	s32 time_elapsed;
@@ -376,251 +375,6 @@
 		transmit_end_time = ktime_add(txtime, packet_transmit_time);
 		minimum_time = transmit_end_time;
 
-=======
-{
-	ktime_t time_since_sched_start;
-	s32 time_elapsed;
-
-	time_since_sched_start = ktime_sub(time, sched->base_time);
-	div_s64_rem(time_since_sched_start, sched->cycle_time, &time_elapsed);
-
-	return time_elapsed;
-}
-
-static ktime_t get_interval_end_time(struct sched_gate_list *sched,
-				     struct sched_gate_list *admin,
-				     struct sched_entry *entry,
-				     ktime_t intv_start)
-{
-	s32 cycle_elapsed = get_cycle_time_elapsed(sched, intv_start);
-	ktime_t intv_end, cycle_ext_end, cycle_end;
-
-	cycle_end = ktime_add_ns(intv_start, sched->cycle_time - cycle_elapsed);
-	intv_end = ktime_add_ns(intv_start, entry->interval);
-	cycle_ext_end = ktime_add(cycle_end, sched->cycle_time_extension);
-
-	if (ktime_before(intv_end, cycle_end))
-		return intv_end;
-	else if (admin && admin != sched &&
-		 ktime_after(admin->base_time, cycle_end) &&
-		 ktime_before(admin->base_time, cycle_ext_end))
-		return admin->base_time;
-	else
-		return cycle_end;
-}
-
-static int length_to_duration(struct taprio_sched *q, int len)
-{
-	return div_u64(len * atomic64_read(&q->picos_per_byte), 1000);
-}
-
-/* Returns the entry corresponding to next available interval. If
- * validate_interval is set, it only validates whether the timestamp occurs
- * when the gate corresponding to the skb's traffic class is open.
- */
-static struct sched_entry *find_entry_to_transmit(struct sk_buff *skb,
-						  struct Qdisc *sch,
-						  struct sched_gate_list *sched,
-						  struct sched_gate_list *admin,
-						  ktime_t time,
-						  ktime_t *interval_start,
-						  ktime_t *interval_end,
-						  bool validate_interval)
-{
-	ktime_t curr_intv_start, curr_intv_end, cycle_end, packet_transmit_time;
-	ktime_t earliest_txtime = KTIME_MAX, txtime, cycle, transmit_end_time;
-	struct sched_entry *entry = NULL, *entry_found = NULL;
-	struct taprio_sched *q = qdisc_priv(sch);
-	struct net_device *dev = qdisc_dev(sch);
-	bool entry_available = false;
-	s32 cycle_elapsed;
-	int tc, n;
-
-	tc = netdev_get_prio_tc_map(dev, skb->priority);
-	packet_transmit_time = length_to_duration(q, qdisc_pkt_len(skb));
-
-	*interval_start = 0;
-	*interval_end = 0;
-
-	if (!sched)
-		return NULL;
-
-	cycle = sched->cycle_time;
-	cycle_elapsed = get_cycle_time_elapsed(sched, time);
-	curr_intv_end = ktime_sub_ns(time, cycle_elapsed);
-	cycle_end = ktime_add_ns(curr_intv_end, cycle);
-
-	list_for_each_entry(entry, &sched->entries, list) {
-		curr_intv_start = curr_intv_end;
-		curr_intv_end = get_interval_end_time(sched, admin, entry,
-						      curr_intv_start);
-
-		if (ktime_after(curr_intv_start, cycle_end))
-			break;
-
-		if (!(entry->gate_mask & BIT(tc)) ||
-		    packet_transmit_time > entry->interval)
-			continue;
-
-		txtime = entry->next_txtime;
-
-		if (ktime_before(txtime, time) || validate_interval) {
-			transmit_end_time = ktime_add_ns(time, packet_transmit_time);
-			if ((ktime_before(curr_intv_start, time) &&
-			     ktime_before(transmit_end_time, curr_intv_end)) ||
-			    (ktime_after(curr_intv_start, time) && !validate_interval)) {
-				entry_found = entry;
-				*interval_start = curr_intv_start;
-				*interval_end = curr_intv_end;
-				break;
-			} else if (!entry_available && !validate_interval) {
-				/* Here, we are just trying to find out the
-				 * first available interval in the next cycle.
-				 */
-				entry_available = 1;
-				entry_found = entry;
-				*interval_start = ktime_add_ns(curr_intv_start, cycle);
-				*interval_end = ktime_add_ns(curr_intv_end, cycle);
-			}
-		} else if (ktime_before(txtime, earliest_txtime) &&
-			   !entry_available) {
-			earliest_txtime = txtime;
-			entry_found = entry;
-			n = div_s64(ktime_sub(txtime, curr_intv_start), cycle);
-			*interval_start = ktime_add(curr_intv_start, n * cycle);
-			*interval_end = ktime_add(curr_intv_end, n * cycle);
-		}
-	}
-
-	return entry_found;
-}
-
-static bool is_valid_interval(struct sk_buff *skb, struct Qdisc *sch)
-{
-	struct taprio_sched *q = qdisc_priv(sch);
-	struct sched_gate_list *sched, *admin;
-	ktime_t interval_start, interval_end;
-	struct sched_entry *entry;
-
-	rcu_read_lock();
-	sched = rcu_dereference(q->oper_sched);
-	admin = rcu_dereference(q->admin_sched);
-
-	entry = find_entry_to_transmit(skb, sch, sched, admin, skb->tstamp,
-				       &interval_start, &interval_end, true);
-	rcu_read_unlock();
-
-	return entry;
-}
-
-/* This returns the tstamp value set by TCP in terms of the set clock. */
-static ktime_t get_tcp_tstamp(struct taprio_sched *q, struct sk_buff *skb)
-{
-	unsigned int offset = skb_network_offset(skb);
-	const struct ipv6hdr *ipv6h;
-	const struct iphdr *iph;
-	struct ipv6hdr _ipv6h;
-
-	ipv6h = skb_header_pointer(skb, offset, sizeof(_ipv6h), &_ipv6h);
-	if (!ipv6h)
-		return 0;
-
-	if (ipv6h->version == 4) {
-		iph = (struct iphdr *)ipv6h;
-		offset += iph->ihl * 4;
-
-		/* special-case 6in4 tunnelling, as that is a common way to get
-		 * v6 connectivity in the home
-		 */
-		if (iph->protocol == IPPROTO_IPV6) {
-			ipv6h = skb_header_pointer(skb, offset,
-						   sizeof(_ipv6h), &_ipv6h);
-
-			if (!ipv6h || ipv6h->nexthdr != IPPROTO_TCP)
-				return 0;
-		} else if (iph->protocol != IPPROTO_TCP) {
-			return 0;
-		}
-	} else if (ipv6h->version == 6 && ipv6h->nexthdr != IPPROTO_TCP) {
-		return 0;
-	}
-
-	return ktime_mono_to_any(skb->skb_mstamp_ns, q->tk_offset);
-}
-
-/* There are a few scenarios where we will have to modify the txtime from
- * what is read from next_txtime in sched_entry. They are:
- * 1. If txtime is in the past,
- *    a. The gate for the traffic class is currently open and packet can be
- *       transmitted before it closes, schedule the packet right away.
- *    b. If the gate corresponding to the traffic class is going to open later
- *       in the cycle, set the txtime of packet to the interval start.
- * 2. If txtime is in the future, there are packets corresponding to the
- *    current traffic class waiting to be transmitted. So, the following
- *    possibilities exist:
- *    a. We can transmit the packet before the window containing the txtime
- *       closes.
- *    b. The window might close before the transmission can be completed
- *       successfully. So, schedule the packet in the next open window.
- */
-static long get_packet_txtime(struct sk_buff *skb, struct Qdisc *sch)
-{
-	ktime_t transmit_end_time, interval_end, interval_start, tcp_tstamp;
-	struct taprio_sched *q = qdisc_priv(sch);
-	struct sched_gate_list *sched, *admin;
-	ktime_t minimum_time, now, txtime;
-	int len, packet_transmit_time;
-	struct sched_entry *entry;
-	bool sched_changed;
-
-	now = taprio_get_time(q);
-	minimum_time = ktime_add_ns(now, q->txtime_delay);
-
-	tcp_tstamp = get_tcp_tstamp(q, skb);
-	minimum_time = max_t(ktime_t, minimum_time, tcp_tstamp);
-
-	rcu_read_lock();
-	admin = rcu_dereference(q->admin_sched);
-	sched = rcu_dereference(q->oper_sched);
-	if (admin && ktime_after(minimum_time, admin->base_time))
-		switch_schedules(q, &admin, &sched);
-
-	/* Until the schedule starts, all the queues are open */
-	if (!sched || ktime_before(minimum_time, sched->base_time)) {
-		txtime = minimum_time;
-		goto done;
-	}
-
-	len = qdisc_pkt_len(skb);
-	packet_transmit_time = length_to_duration(q, len);
-
-	do {
-		sched_changed = 0;
-
-		entry = find_entry_to_transmit(skb, sch, sched, admin,
-					       minimum_time,
-					       &interval_start, &interval_end,
-					       false);
-		if (!entry) {
-			txtime = 0;
-			goto done;
-		}
-
-		txtime = entry->next_txtime;
-		txtime = max_t(ktime_t, txtime, minimum_time);
-		txtime = max_t(ktime_t, txtime, interval_start);
-
-		if (admin && admin != sched &&
-		    ktime_after(txtime, admin->base_time)) {
-			sched = admin;
-			sched_changed = 1;
-			continue;
-		}
-
-		transmit_end_time = ktime_add(txtime, packet_transmit_time);
-		minimum_time = transmit_end_time;
-
->>>>>>> bb831786
 		/* Update the txtime of current entry to the next time it's
 		 * interval starts.
 		 */
@@ -1411,7 +1165,6 @@
 
 	if (TXTIME_ASSIST_IS_ENABLED(taprio_flags)) {
 		setup_txtime(q, new_admin, start);
-<<<<<<< HEAD
 
 		if (!oper) {
 			rcu_assign_pointer(q->oper_sched, new_admin);
@@ -1438,34 +1191,6 @@
 		spin_unlock_irqrestore(&q->current_entry_lock, flags);
 	}
 
-=======
-
-		if (!oper) {
-			rcu_assign_pointer(q->oper_sched, new_admin);
-			err = 0;
-			new_admin = NULL;
-			goto unlock;
-		}
-
-		rcu_assign_pointer(q->admin_sched, new_admin);
-		if (admin)
-			call_rcu(&admin->rcu, taprio_free_sched_cb);
-	} else {
-		setup_first_close_time(q, new_admin, start);
-
-		/* Protects against advance_sched() */
-		spin_lock_irqsave(&q->current_entry_lock, flags);
-
-		taprio_start_sched(sch, start, new_admin);
-
-		rcu_assign_pointer(q->admin_sched, new_admin);
-		if (admin)
-			call_rcu(&admin->rcu, taprio_free_sched_cb);
-
-		spin_unlock_irqrestore(&q->current_entry_lock, flags);
-	}
-
->>>>>>> bb831786
 	new_admin = NULL;
 	err = 0;
 
