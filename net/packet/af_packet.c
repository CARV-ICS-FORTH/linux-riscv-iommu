/*
 * INET		An implementation of the TCP/IP protocol suite for the LINUX
 *		operating system.  INET is implemented using the  BSD Socket
 *		interface as the means of communication with the user level.
 *
 *		PACKET - implements raw packet sockets.
 *
 * Authors:	Ross Biro
 *		Fred N. van Kempen, <waltje@uWalt.NL.Mugnet.ORG>
 *		Alan Cox, <gw4pts@gw4pts.ampr.org>
 *
 * Fixes:
 *		Alan Cox	:	verify_area() now used correctly
 *		Alan Cox	:	new skbuff lists, look ma no backlogs!
 *		Alan Cox	:	tidied skbuff lists.
 *		Alan Cox	:	Now uses generic datagram routines I
 *					added. Also fixed the peek/read crash
 *					from all old Linux datagram code.
 *		Alan Cox	:	Uses the improved datagram code.
 *		Alan Cox	:	Added NULL's for socket options.
 *		Alan Cox	:	Re-commented the code.
 *		Alan Cox	:	Use new kernel side addressing
 *		Rob Janssen	:	Correct MTU usage.
 *		Dave Platt	:	Counter leaks caused by incorrect
 *					interrupt locking and some slightly
 *					dubious gcc output. Can you read
 *					compiler: it said _VOLATILE_
 *	Richard Kooijman	:	Timestamp fixes.
 *		Alan Cox	:	New buffers. Use sk->mac.raw.
 *		Alan Cox	:	sendmsg/recvmsg support.
 *		Alan Cox	:	Protocol setting support
 *	Alexey Kuznetsov	:	Untied from IPv4 stack.
 *	Cyrus Durgin		:	Fixed kerneld for kmod.
 *	Michal Ostrowski        :       Module initialization cleanup.
 *         Ulises Alonso        :       Frame number limit removal and
 *                                      packet_set_ring memory leak.
 *		Eric Biederman	:	Allow for > 8 byte hardware addresses.
 *					The convention is that longer addresses
 *					will simply extend the hardware address
 *					byte arrays at the end of sockaddr_ll
 *					and packet_mreq.
 *		Johann Baudy	:	Added TX RING.
 *		Chetan Loke	:	Implemented TPACKET_V3 block abstraction
 *					layer.
 *					Copyright (C) 2011, <lokec@ccs.neu.edu>
 *
 *
 *		This program is free software; you can redistribute it and/or
 *		modify it under the terms of the GNU General Public License
 *		as published by the Free Software Foundation; either version
 *		2 of the License, or (at your option) any later version.
 *
 */

#include <linux/types.h>
#include <linux/mm.h>
#include <linux/capability.h>
#include <linux/fcntl.h>
#include <linux/socket.h>
#include <linux/in.h>
#include <linux/inet.h>
#include <linux/netdevice.h>
#include <linux/if_packet.h>
#include <linux/wireless.h>
#include <linux/kernel.h>
#include <linux/kmod.h>
#include <linux/slab.h>
#include <linux/vmalloc.h>
#include <net/net_namespace.h>
#include <net/ip.h>
#include <net/protocol.h>
#include <linux/skbuff.h>
#include <net/sock.h>
#include <linux/errno.h>
#include <linux/timer.h>
#include <asm/uaccess.h>
#include <asm/ioctls.h>
#include <asm/page.h>
#include <asm/cacheflush.h>
#include <asm/io.h>
#include <linux/proc_fs.h>
#include <linux/seq_file.h>
#include <linux/poll.h>
#include <linux/module.h>
#include <linux/init.h>
#include <linux/mutex.h>
#include <linux/if_vlan.h>
#include <linux/virtio_net.h>
#include <linux/errqueue.h>
#include <linux/net_tstamp.h>
#include <linux/percpu.h>
#ifdef CONFIG_INET
#include <net/inet_common.h>
#endif

#include "internal.h"

/*
   Assumptions:
   - if device has no dev->hard_header routine, it adds and removes ll header
     inside itself. In this case ll header is invisible outside of device,
     but higher levels still should reserve dev->hard_header_len.
     Some devices are enough clever to reallocate skb, when header
     will not fit to reserved space (tunnel), another ones are silly
     (PPP).
   - packet socket receives packets with pulled ll header,
     so that SOCK_RAW should push it back.

On receive:
-----------

Incoming, dev->hard_header!=NULL
   mac_header -> ll header
   data       -> data

Outgoing, dev->hard_header!=NULL
   mac_header -> ll header
   data       -> ll header

Incoming, dev->hard_header==NULL
   mac_header -> UNKNOWN position. It is very likely, that it points to ll
		 header.  PPP makes it, that is wrong, because introduce
		 assymetry between rx and tx paths.
   data       -> data

Outgoing, dev->hard_header==NULL
   mac_header -> data. ll header is still not built!
   data       -> data

Resume
  If dev->hard_header==NULL we are unlikely to restore sensible ll header.


On transmit:
------------

dev->hard_header != NULL
   mac_header -> ll header
   data       -> ll header

dev->hard_header == NULL (ll header is added by device, we cannot control it)
   mac_header -> data
   data       -> data

   We should set nh.raw on output to correct posistion,
   packet classifier depends on it.
 */

/* Private packet socket structures. */

/* identical to struct packet_mreq except it has
 * a longer address field.
 */
struct packet_mreq_max {
	int		mr_ifindex;
	unsigned short	mr_type;
	unsigned short	mr_alen;
	unsigned char	mr_address[MAX_ADDR_LEN];
};

union tpacket_uhdr {
	struct tpacket_hdr  *h1;
	struct tpacket2_hdr *h2;
	struct tpacket3_hdr *h3;
	void *raw;
};

static int packet_set_ring(struct sock *sk, union tpacket_req_u *req_u,
		int closing, int tx_ring);

#define V3_ALIGNMENT	(8)

#define BLK_HDR_LEN	(ALIGN(sizeof(struct tpacket_block_desc), V3_ALIGNMENT))

#define BLK_PLUS_PRIV(sz_of_priv) \
	(BLK_HDR_LEN + ALIGN((sz_of_priv), V3_ALIGNMENT))

#define PGV_FROM_VMALLOC 1

#define BLOCK_STATUS(x)	((x)->hdr.bh1.block_status)
#define BLOCK_NUM_PKTS(x)	((x)->hdr.bh1.num_pkts)
#define BLOCK_O2FP(x)		((x)->hdr.bh1.offset_to_first_pkt)
#define BLOCK_LEN(x)		((x)->hdr.bh1.blk_len)
#define BLOCK_SNUM(x)		((x)->hdr.bh1.seq_num)
#define BLOCK_O2PRIV(x)	((x)->offset_to_priv)
#define BLOCK_PRIV(x)		((void *)((char *)(x) + BLOCK_O2PRIV(x)))

struct packet_sock;
static int tpacket_snd(struct packet_sock *po, struct msghdr *msg);
static int tpacket_rcv(struct sk_buff *skb, struct net_device *dev,
		       struct packet_type *pt, struct net_device *orig_dev);

static void *packet_previous_frame(struct packet_sock *po,
		struct packet_ring_buffer *rb,
		int status);
static void packet_increment_head(struct packet_ring_buffer *buff);
static int prb_curr_blk_in_use(struct tpacket_kbdq_core *,
			struct tpacket_block_desc *);
static void *prb_dispatch_next_block(struct tpacket_kbdq_core *,
			struct packet_sock *);
static void prb_retire_current_block(struct tpacket_kbdq_core *,
		struct packet_sock *, unsigned int status);
static int prb_queue_frozen(struct tpacket_kbdq_core *);
static void prb_open_block(struct tpacket_kbdq_core *,
		struct tpacket_block_desc *);
static void prb_retire_rx_blk_timer_expired(unsigned long);
static void _prb_refresh_rx_retire_blk_timer(struct tpacket_kbdq_core *);
static void prb_init_blk_timer(struct packet_sock *,
		struct tpacket_kbdq_core *,
		void (*func) (unsigned long));
static void prb_fill_rxhash(struct tpacket_kbdq_core *, struct tpacket3_hdr *);
static void prb_clear_rxhash(struct tpacket_kbdq_core *,
		struct tpacket3_hdr *);
static void prb_fill_vlan_info(struct tpacket_kbdq_core *,
		struct tpacket3_hdr *);
static void packet_flush_mclist(struct sock *sk);

struct packet_skb_cb {
	unsigned int origlen;
	union {
		struct sockaddr_pkt pkt;
		struct sockaddr_ll ll;
	} sa;
};

#define PACKET_SKB_CB(__skb)	((struct packet_skb_cb *)((__skb)->cb))

#define GET_PBDQC_FROM_RB(x)	((struct tpacket_kbdq_core *)(&(x)->prb_bdqc))
#define GET_PBLOCK_DESC(x, bid)	\
	((struct tpacket_block_desc *)((x)->pkbdq[(bid)].buffer))
#define GET_CURR_PBLOCK_DESC_FROM_CORE(x)	\
	((struct tpacket_block_desc *)((x)->pkbdq[(x)->kactive_blk_num].buffer))
#define GET_NEXT_PRB_BLK_NUM(x) \
	(((x)->kactive_blk_num < ((x)->knum_blocks-1)) ? \
	((x)->kactive_blk_num+1) : 0)

static void __fanout_unlink(struct sock *sk, struct packet_sock *po);
static void __fanout_link(struct sock *sk, struct packet_sock *po);

static int packet_direct_xmit(struct sk_buff *skb)
{
	struct net_device *dev = skb->dev;
	const struct net_device_ops *ops = dev->netdev_ops;
	netdev_features_t features;
	struct netdev_queue *txq;
	u16 queue_map;
	int ret;

	if (unlikely(!netif_running(dev) ||
		     !netif_carrier_ok(dev))) {
		kfree_skb(skb);
		return NET_XMIT_DROP;
	}

	features = netif_skb_features(skb);
	if (skb_needs_linearize(skb, features) &&
	    __skb_linearize(skb)) {
		kfree_skb(skb);
		return NET_XMIT_DROP;
	}

	queue_map = skb_get_queue_mapping(skb);
	txq = netdev_get_tx_queue(dev, queue_map);

	__netif_tx_lock_bh(txq);
	if (unlikely(netif_xmit_frozen_or_stopped(txq))) {
		ret = NETDEV_TX_BUSY;
		kfree_skb(skb);
		goto out;
	}

	ret = ops->ndo_start_xmit(skb, dev);
	if (likely(dev_xmit_complete(ret)))
		txq_trans_update(txq);
	else
		kfree_skb(skb);
out:
	__netif_tx_unlock_bh(txq);
	return ret;
}

static struct net_device *packet_cached_dev_get(struct packet_sock *po)
{
	struct net_device *dev;

	rcu_read_lock();
	dev = rcu_dereference(po->cached_dev);
	if (likely(dev))
		dev_hold(dev);
	rcu_read_unlock();

	return dev;
}

static void packet_cached_dev_assign(struct packet_sock *po,
				     struct net_device *dev)
{
	rcu_assign_pointer(po->cached_dev, dev);
}

static void packet_cached_dev_reset(struct packet_sock *po)
{
	RCU_INIT_POINTER(po->cached_dev, NULL);
}

static bool packet_use_direct_xmit(const struct packet_sock *po)
{
	return po->xmit == packet_direct_xmit;
}

<<<<<<< HEAD
static u16 packet_pick_tx_queue(struct net_device *dev)
=======
static u16 __packet_pick_tx_queue(struct net_device *dev, struct sk_buff *skb)
>>>>>>> e3703f8c
{
	return (u16) raw_smp_processor_id() % dev->real_num_tx_queues;
}

<<<<<<< HEAD
=======
static void packet_pick_tx_queue(struct net_device *dev, struct sk_buff *skb)
{
	const struct net_device_ops *ops = dev->netdev_ops;
	u16 queue_index;

	if (ops->ndo_select_queue) {
		queue_index = ops->ndo_select_queue(dev, skb, NULL,
						    __packet_pick_tx_queue);
		queue_index = netdev_cap_txqueue(dev, queue_index);
	} else {
		queue_index = __packet_pick_tx_queue(dev, skb);
	}

	skb_set_queue_mapping(skb, queue_index);
}

>>>>>>> e3703f8c
/* register_prot_hook must be invoked with the po->bind_lock held,
 * or from a context in which asynchronous accesses to the packet
 * socket is not possible (packet_create()).
 */
static void register_prot_hook(struct sock *sk)
{
	struct packet_sock *po = pkt_sk(sk);

	if (!po->running) {
		if (po->fanout)
			__fanout_link(sk, po);
		else
			dev_add_pack(&po->prot_hook);

		sock_hold(sk);
		po->running = 1;
	}
}

/* {,__}unregister_prot_hook() must be invoked with the po->bind_lock
 * held.   If the sync parameter is true, we will temporarily drop
 * the po->bind_lock and do a synchronize_net to make sure no
 * asynchronous packet processing paths still refer to the elements
 * of po->prot_hook.  If the sync parameter is false, it is the
 * callers responsibility to take care of this.
 */
static void __unregister_prot_hook(struct sock *sk, bool sync)
{
	struct packet_sock *po = pkt_sk(sk);

	po->running = 0;

	if (po->fanout)
		__fanout_unlink(sk, po);
	else
		__dev_remove_pack(&po->prot_hook);

	__sock_put(sk);

	if (sync) {
		spin_unlock(&po->bind_lock);
		synchronize_net();
		spin_lock(&po->bind_lock);
	}
}

static void unregister_prot_hook(struct sock *sk, bool sync)
{
	struct packet_sock *po = pkt_sk(sk);

	if (po->running)
		__unregister_prot_hook(sk, sync);
}

static inline __pure struct page *pgv_to_page(void *addr)
{
	if (is_vmalloc_addr(addr))
		return vmalloc_to_page(addr);
	return virt_to_page(addr);
}

static void __packet_set_status(struct packet_sock *po, void *frame, int status)
{
	union tpacket_uhdr h;

	h.raw = frame;
	switch (po->tp_version) {
	case TPACKET_V1:
		h.h1->tp_status = status;
		flush_dcache_page(pgv_to_page(&h.h1->tp_status));
		break;
	case TPACKET_V2:
		h.h2->tp_status = status;
		flush_dcache_page(pgv_to_page(&h.h2->tp_status));
		break;
	case TPACKET_V3:
	default:
		WARN(1, "TPACKET version not supported.\n");
		BUG();
	}

	smp_wmb();
}

static int __packet_get_status(struct packet_sock *po, void *frame)
{
	union tpacket_uhdr h;

	smp_rmb();

	h.raw = frame;
	switch (po->tp_version) {
	case TPACKET_V1:
		flush_dcache_page(pgv_to_page(&h.h1->tp_status));
		return h.h1->tp_status;
	case TPACKET_V2:
		flush_dcache_page(pgv_to_page(&h.h2->tp_status));
		return h.h2->tp_status;
	case TPACKET_V3:
	default:
		WARN(1, "TPACKET version not supported.\n");
		BUG();
		return 0;
	}
}

static __u32 tpacket_get_timestamp(struct sk_buff *skb, struct timespec *ts,
				   unsigned int flags)
{
	struct skb_shared_hwtstamps *shhwtstamps = skb_hwtstamps(skb);

	if (shhwtstamps) {
		if ((flags & SOF_TIMESTAMPING_SYS_HARDWARE) &&
		    ktime_to_timespec_cond(shhwtstamps->syststamp, ts))
			return TP_STATUS_TS_SYS_HARDWARE;
		if ((flags & SOF_TIMESTAMPING_RAW_HARDWARE) &&
		    ktime_to_timespec_cond(shhwtstamps->hwtstamp, ts))
			return TP_STATUS_TS_RAW_HARDWARE;
	}

	if (ktime_to_timespec_cond(skb->tstamp, ts))
		return TP_STATUS_TS_SOFTWARE;

	return 0;
}

static __u32 __packet_set_timestamp(struct packet_sock *po, void *frame,
				    struct sk_buff *skb)
{
	union tpacket_uhdr h;
	struct timespec ts;
	__u32 ts_status;

	if (!(ts_status = tpacket_get_timestamp(skb, &ts, po->tp_tstamp)))
		return 0;

	h.raw = frame;
	switch (po->tp_version) {
	case TPACKET_V1:
		h.h1->tp_sec = ts.tv_sec;
		h.h1->tp_usec = ts.tv_nsec / NSEC_PER_USEC;
		break;
	case TPACKET_V2:
		h.h2->tp_sec = ts.tv_sec;
		h.h2->tp_nsec = ts.tv_nsec;
		break;
	case TPACKET_V3:
	default:
		WARN(1, "TPACKET version not supported.\n");
		BUG();
	}

	/* one flush is safe, as both fields always lie on the same cacheline */
	flush_dcache_page(pgv_to_page(&h.h1->tp_sec));
	smp_wmb();

	return ts_status;
}

static void *packet_lookup_frame(struct packet_sock *po,
		struct packet_ring_buffer *rb,
		unsigned int position,
		int status)
{
	unsigned int pg_vec_pos, frame_offset;
	union tpacket_uhdr h;

	pg_vec_pos = position / rb->frames_per_block;
	frame_offset = position % rb->frames_per_block;

	h.raw = rb->pg_vec[pg_vec_pos].buffer +
		(frame_offset * rb->frame_size);

	if (status != __packet_get_status(po, h.raw))
		return NULL;

	return h.raw;
}

static void *packet_current_frame(struct packet_sock *po,
		struct packet_ring_buffer *rb,
		int status)
{
	return packet_lookup_frame(po, rb, rb->head, status);
}

static void prb_del_retire_blk_timer(struct tpacket_kbdq_core *pkc)
{
	del_timer_sync(&pkc->retire_blk_timer);
}

static void prb_shutdown_retire_blk_timer(struct packet_sock *po,
		int tx_ring,
		struct sk_buff_head *rb_queue)
{
	struct tpacket_kbdq_core *pkc;

	pkc = tx_ring ? GET_PBDQC_FROM_RB(&po->tx_ring) :
			GET_PBDQC_FROM_RB(&po->rx_ring);

	spin_lock_bh(&rb_queue->lock);
	pkc->delete_blk_timer = 1;
	spin_unlock_bh(&rb_queue->lock);

	prb_del_retire_blk_timer(pkc);
}

static void prb_init_blk_timer(struct packet_sock *po,
		struct tpacket_kbdq_core *pkc,
		void (*func) (unsigned long))
{
	init_timer(&pkc->retire_blk_timer);
	pkc->retire_blk_timer.data = (long)po;
	pkc->retire_blk_timer.function = func;
	pkc->retire_blk_timer.expires = jiffies;
}

static void prb_setup_retire_blk_timer(struct packet_sock *po, int tx_ring)
{
	struct tpacket_kbdq_core *pkc;

	if (tx_ring)
		BUG();

	pkc = tx_ring ? GET_PBDQC_FROM_RB(&po->tx_ring) :
			GET_PBDQC_FROM_RB(&po->rx_ring);
	prb_init_blk_timer(po, pkc, prb_retire_rx_blk_timer_expired);
}

static int prb_calc_retire_blk_tmo(struct packet_sock *po,
				int blk_size_in_bytes)
{
	struct net_device *dev;
	unsigned int mbits = 0, msec = 0, div = 0, tmo = 0;
	struct ethtool_cmd ecmd;
	int err;
	u32 speed;

	rtnl_lock();
	dev = __dev_get_by_index(sock_net(&po->sk), po->ifindex);
	if (unlikely(!dev)) {
		rtnl_unlock();
		return DEFAULT_PRB_RETIRE_TOV;
	}
	err = __ethtool_get_settings(dev, &ecmd);
	speed = ethtool_cmd_speed(&ecmd);
	rtnl_unlock();
	if (!err) {
		/*
		 * If the link speed is so slow you don't really
		 * need to worry about perf anyways
		 */
		if (speed < SPEED_1000 || speed == SPEED_UNKNOWN) {
			return DEFAULT_PRB_RETIRE_TOV;
		} else {
			msec = 1;
			div = speed / 1000;
		}
	}

	mbits = (blk_size_in_bytes * 8) / (1024 * 1024);

	if (div)
		mbits /= div;

	tmo = mbits * msec;

	if (div)
		return tmo+1;
	return tmo;
}

static void prb_init_ft_ops(struct tpacket_kbdq_core *p1,
			union tpacket_req_u *req_u)
{
	p1->feature_req_word = req_u->req3.tp_feature_req_word;
}

static void init_prb_bdqc(struct packet_sock *po,
			struct packet_ring_buffer *rb,
			struct pgv *pg_vec,
			union tpacket_req_u *req_u, int tx_ring)
{
	struct tpacket_kbdq_core *p1 = GET_PBDQC_FROM_RB(rb);
	struct tpacket_block_desc *pbd;

	memset(p1, 0x0, sizeof(*p1));

	p1->knxt_seq_num = 1;
	p1->pkbdq = pg_vec;
	pbd = (struct tpacket_block_desc *)pg_vec[0].buffer;
	p1->pkblk_start	= pg_vec[0].buffer;
	p1->kblk_size = req_u->req3.tp_block_size;
	p1->knum_blocks	= req_u->req3.tp_block_nr;
	p1->hdrlen = po->tp_hdrlen;
	p1->version = po->tp_version;
	p1->last_kactive_blk_num = 0;
	po->stats.stats3.tp_freeze_q_cnt = 0;
	if (req_u->req3.tp_retire_blk_tov)
		p1->retire_blk_tov = req_u->req3.tp_retire_blk_tov;
	else
		p1->retire_blk_tov = prb_calc_retire_blk_tmo(po,
						req_u->req3.tp_block_size);
	p1->tov_in_jiffies = msecs_to_jiffies(p1->retire_blk_tov);
	p1->blk_sizeof_priv = req_u->req3.tp_sizeof_priv;

	prb_init_ft_ops(p1, req_u);
	prb_setup_retire_blk_timer(po, tx_ring);
	prb_open_block(p1, pbd);
}

/*  Do NOT update the last_blk_num first.
 *  Assumes sk_buff_head lock is held.
 */
static void _prb_refresh_rx_retire_blk_timer(struct tpacket_kbdq_core *pkc)
{
	mod_timer(&pkc->retire_blk_timer,
			jiffies + pkc->tov_in_jiffies);
	pkc->last_kactive_blk_num = pkc->kactive_blk_num;
}

/*
 * Timer logic:
 * 1) We refresh the timer only when we open a block.
 *    By doing this we don't waste cycles refreshing the timer
 *	  on packet-by-packet basis.
 *
 * With a 1MB block-size, on a 1Gbps line, it will take
 * i) ~8 ms to fill a block + ii) memcpy etc.
 * In this cut we are not accounting for the memcpy time.
 *
 * So, if the user sets the 'tmo' to 10ms then the timer
 * will never fire while the block is still getting filled
 * (which is what we want). However, the user could choose
 * to close a block early and that's fine.
 *
 * But when the timer does fire, we check whether or not to refresh it.
 * Since the tmo granularity is in msecs, it is not too expensive
 * to refresh the timer, lets say every '8' msecs.
 * Either the user can set the 'tmo' or we can derive it based on
 * a) line-speed and b) block-size.
 * prb_calc_retire_blk_tmo() calculates the tmo.
 *
 */
static void prb_retire_rx_blk_timer_expired(unsigned long data)
{
	struct packet_sock *po = (struct packet_sock *)data;
	struct tpacket_kbdq_core *pkc = GET_PBDQC_FROM_RB(&po->rx_ring);
	unsigned int frozen;
	struct tpacket_block_desc *pbd;

	spin_lock(&po->sk.sk_receive_queue.lock);

	frozen = prb_queue_frozen(pkc);
	pbd = GET_CURR_PBLOCK_DESC_FROM_CORE(pkc);

	if (unlikely(pkc->delete_blk_timer))
		goto out;

	/* We only need to plug the race when the block is partially filled.
	 * tpacket_rcv:
	 *		lock(); increment BLOCK_NUM_PKTS; unlock()
	 *		copy_bits() is in progress ...
	 *		timer fires on other cpu:
	 *		we can't retire the current block because copy_bits
	 *		is in progress.
	 *
	 */
	if (BLOCK_NUM_PKTS(pbd)) {
		while (atomic_read(&pkc->blk_fill_in_prog)) {
			/* Waiting for skb_copy_bits to finish... */
			cpu_relax();
		}
	}

	if (pkc->last_kactive_blk_num == pkc->kactive_blk_num) {
		if (!frozen) {
			prb_retire_current_block(pkc, po, TP_STATUS_BLK_TMO);
			if (!prb_dispatch_next_block(pkc, po))
				goto refresh_timer;
			else
				goto out;
		} else {
			/* Case 1. Queue was frozen because user-space was
			 *	   lagging behind.
			 */
			if (prb_curr_blk_in_use(pkc, pbd)) {
				/*
				 * Ok, user-space is still behind.
				 * So just refresh the timer.
				 */
				goto refresh_timer;
			} else {
			       /* Case 2. queue was frozen,user-space caught up,
				* now the link went idle && the timer fired.
				* We don't have a block to close.So we open this
				* block and restart the timer.
				* opening a block thaws the queue,restarts timer
				* Thawing/timer-refresh is a side effect.
				*/
				prb_open_block(pkc, pbd);
				goto out;
			}
		}
	}

refresh_timer:
	_prb_refresh_rx_retire_blk_timer(pkc);

out:
	spin_unlock(&po->sk.sk_receive_queue.lock);
}

static void prb_flush_block(struct tpacket_kbdq_core *pkc1,
		struct tpacket_block_desc *pbd1, __u32 status)
{
	/* Flush everything minus the block header */

#if ARCH_IMPLEMENTS_FLUSH_DCACHE_PAGE == 1
	u8 *start, *end;

	start = (u8 *)pbd1;

	/* Skip the block header(we know header WILL fit in 4K) */
	start += PAGE_SIZE;

	end = (u8 *)PAGE_ALIGN((unsigned long)pkc1->pkblk_end);
	for (; start < end; start += PAGE_SIZE)
		flush_dcache_page(pgv_to_page(start));

	smp_wmb();
#endif

	/* Now update the block status. */

	BLOCK_STATUS(pbd1) = status;

	/* Flush the block header */

#if ARCH_IMPLEMENTS_FLUSH_DCACHE_PAGE == 1
	start = (u8 *)pbd1;
	flush_dcache_page(pgv_to_page(start));

	smp_wmb();
#endif
}

/*
 * Side effect:
 *
 * 1) flush the block
 * 2) Increment active_blk_num
 *
 * Note:We DONT refresh the timer on purpose.
 *	Because almost always the next block will be opened.
 */
static void prb_close_block(struct tpacket_kbdq_core *pkc1,
		struct tpacket_block_desc *pbd1,
		struct packet_sock *po, unsigned int stat)
{
	__u32 status = TP_STATUS_USER | stat;

	struct tpacket3_hdr *last_pkt;
	struct tpacket_hdr_v1 *h1 = &pbd1->hdr.bh1;

	if (po->stats.stats3.tp_drops)
		status |= TP_STATUS_LOSING;

	last_pkt = (struct tpacket3_hdr *)pkc1->prev;
	last_pkt->tp_next_offset = 0;

	/* Get the ts of the last pkt */
	if (BLOCK_NUM_PKTS(pbd1)) {
		h1->ts_last_pkt.ts_sec = last_pkt->tp_sec;
		h1->ts_last_pkt.ts_nsec	= last_pkt->tp_nsec;
	} else {
		/* Ok, we tmo'd - so get the current time */
		struct timespec ts;
		getnstimeofday(&ts);
		h1->ts_last_pkt.ts_sec = ts.tv_sec;
		h1->ts_last_pkt.ts_nsec	= ts.tv_nsec;
	}

	smp_wmb();

	/* Flush the block */
	prb_flush_block(pkc1, pbd1, status);

	pkc1->kactive_blk_num = GET_NEXT_PRB_BLK_NUM(pkc1);
}

static void prb_thaw_queue(struct tpacket_kbdq_core *pkc)
{
	pkc->reset_pending_on_curr_blk = 0;
}

/*
 * Side effect of opening a block:
 *
 * 1) prb_queue is thawed.
 * 2) retire_blk_timer is refreshed.
 *
 */
static void prb_open_block(struct tpacket_kbdq_core *pkc1,
	struct tpacket_block_desc *pbd1)
{
	struct timespec ts;
	struct tpacket_hdr_v1 *h1 = &pbd1->hdr.bh1;

	smp_rmb();

	/* We could have just memset this but we will lose the
	 * flexibility of making the priv area sticky
	 */

	BLOCK_SNUM(pbd1) = pkc1->knxt_seq_num++;
	BLOCK_NUM_PKTS(pbd1) = 0;
	BLOCK_LEN(pbd1) = BLK_PLUS_PRIV(pkc1->blk_sizeof_priv);

	getnstimeofday(&ts);

	h1->ts_first_pkt.ts_sec = ts.tv_sec;
	h1->ts_first_pkt.ts_nsec = ts.tv_nsec;

	pkc1->pkblk_start = (char *)pbd1;
	pkc1->nxt_offset = pkc1->pkblk_start + BLK_PLUS_PRIV(pkc1->blk_sizeof_priv);

	BLOCK_O2FP(pbd1) = (__u32)BLK_PLUS_PRIV(pkc1->blk_sizeof_priv);
	BLOCK_O2PRIV(pbd1) = BLK_HDR_LEN;

	pbd1->version = pkc1->version;
	pkc1->prev = pkc1->nxt_offset;
	pkc1->pkblk_end = pkc1->pkblk_start + pkc1->kblk_size;

	prb_thaw_queue(pkc1);
	_prb_refresh_rx_retire_blk_timer(pkc1);

	smp_wmb();
}

/*
 * Queue freeze logic:
 * 1) Assume tp_block_nr = 8 blocks.
 * 2) At time 't0', user opens Rx ring.
 * 3) Some time past 't0', kernel starts filling blocks starting from 0 .. 7
 * 4) user-space is either sleeping or processing block '0'.
 * 5) tpacket_rcv is currently filling block '7', since there is no space left,
 *    it will close block-7,loop around and try to fill block '0'.
 *    call-flow:
 *    __packet_lookup_frame_in_block
 *      prb_retire_current_block()
 *      prb_dispatch_next_block()
 *        |->(BLOCK_STATUS == USER) evaluates to true
 *    5.1) Since block-0 is currently in-use, we just freeze the queue.
 * 6) Now there are two cases:
 *    6.1) Link goes idle right after the queue is frozen.
 *         But remember, the last open_block() refreshed the timer.
 *         When this timer expires,it will refresh itself so that we can
 *         re-open block-0 in near future.
 *    6.2) Link is busy and keeps on receiving packets. This is a simple
 *         case and __packet_lookup_frame_in_block will check if block-0
 *         is free and can now be re-used.
 */
static void prb_freeze_queue(struct tpacket_kbdq_core *pkc,
				  struct packet_sock *po)
{
	pkc->reset_pending_on_curr_blk = 1;
	po->stats.stats3.tp_freeze_q_cnt++;
}

#define TOTAL_PKT_LEN_INCL_ALIGN(length) (ALIGN((length), V3_ALIGNMENT))

/*
 * If the next block is free then we will dispatch it
 * and return a good offset.
 * Else, we will freeze the queue.
 * So, caller must check the return value.
 */
static void *prb_dispatch_next_block(struct tpacket_kbdq_core *pkc,
		struct packet_sock *po)
{
	struct tpacket_block_desc *pbd;

	smp_rmb();

	/* 1. Get current block num */
	pbd = GET_CURR_PBLOCK_DESC_FROM_CORE(pkc);

	/* 2. If this block is currently in_use then freeze the queue */
	if (TP_STATUS_USER & BLOCK_STATUS(pbd)) {
		prb_freeze_queue(pkc, po);
		return NULL;
	}

	/*
	 * 3.
	 * open this block and return the offset where the first packet
	 * needs to get stored.
	 */
	prb_open_block(pkc, pbd);
	return (void *)pkc->nxt_offset;
}

static void prb_retire_current_block(struct tpacket_kbdq_core *pkc,
		struct packet_sock *po, unsigned int status)
{
	struct tpacket_block_desc *pbd = GET_CURR_PBLOCK_DESC_FROM_CORE(pkc);

	/* retire/close the current block */
	if (likely(TP_STATUS_KERNEL == BLOCK_STATUS(pbd))) {
		/*
		 * Plug the case where copy_bits() is in progress on
		 * cpu-0 and tpacket_rcv() got invoked on cpu-1, didn't
		 * have space to copy the pkt in the current block and
		 * called prb_retire_current_block()
		 *
		 * We don't need to worry about the TMO case because
		 * the timer-handler already handled this case.
		 */
		if (!(status & TP_STATUS_BLK_TMO)) {
			while (atomic_read(&pkc->blk_fill_in_prog)) {
				/* Waiting for skb_copy_bits to finish... */
				cpu_relax();
			}
		}
		prb_close_block(pkc, pbd, po, status);
		return;
	}
}

static int prb_curr_blk_in_use(struct tpacket_kbdq_core *pkc,
				      struct tpacket_block_desc *pbd)
{
	return TP_STATUS_USER & BLOCK_STATUS(pbd);
}

static int prb_queue_frozen(struct tpacket_kbdq_core *pkc)
{
	return pkc->reset_pending_on_curr_blk;
}

static void prb_clear_blk_fill_status(struct packet_ring_buffer *rb)
{
	struct tpacket_kbdq_core *pkc  = GET_PBDQC_FROM_RB(rb);
	atomic_dec(&pkc->blk_fill_in_prog);
}

static void prb_fill_rxhash(struct tpacket_kbdq_core *pkc,
			struct tpacket3_hdr *ppd)
{
	ppd->hv1.tp_rxhash = skb_get_hash(pkc->skb);
}

static void prb_clear_rxhash(struct tpacket_kbdq_core *pkc,
			struct tpacket3_hdr *ppd)
{
	ppd->hv1.tp_rxhash = 0;
}

static void prb_fill_vlan_info(struct tpacket_kbdq_core *pkc,
			struct tpacket3_hdr *ppd)
{
	if (vlan_tx_tag_present(pkc->skb)) {
		ppd->hv1.tp_vlan_tci = vlan_tx_tag_get(pkc->skb);
		ppd->hv1.tp_vlan_tpid = ntohs(pkc->skb->vlan_proto);
		ppd->tp_status = TP_STATUS_VLAN_VALID | TP_STATUS_VLAN_TPID_VALID;
	} else {
		ppd->hv1.tp_vlan_tci = 0;
		ppd->hv1.tp_vlan_tpid = 0;
		ppd->tp_status = TP_STATUS_AVAILABLE;
	}
}

static void prb_run_all_ft_ops(struct tpacket_kbdq_core *pkc,
			struct tpacket3_hdr *ppd)
{
	ppd->hv1.tp_padding = 0;
	prb_fill_vlan_info(pkc, ppd);

	if (pkc->feature_req_word & TP_FT_REQ_FILL_RXHASH)
		prb_fill_rxhash(pkc, ppd);
	else
		prb_clear_rxhash(pkc, ppd);
}

static void prb_fill_curr_block(char *curr,
				struct tpacket_kbdq_core *pkc,
				struct tpacket_block_desc *pbd,
				unsigned int len)
{
	struct tpacket3_hdr *ppd;

	ppd  = (struct tpacket3_hdr *)curr;
	ppd->tp_next_offset = TOTAL_PKT_LEN_INCL_ALIGN(len);
	pkc->prev = curr;
	pkc->nxt_offset += TOTAL_PKT_LEN_INCL_ALIGN(len);
	BLOCK_LEN(pbd) += TOTAL_PKT_LEN_INCL_ALIGN(len);
	BLOCK_NUM_PKTS(pbd) += 1;
	atomic_inc(&pkc->blk_fill_in_prog);
	prb_run_all_ft_ops(pkc, ppd);
}

/* Assumes caller has the sk->rx_queue.lock */
static void *__packet_lookup_frame_in_block(struct packet_sock *po,
					    struct sk_buff *skb,
						int status,
					    unsigned int len
					    )
{
	struct tpacket_kbdq_core *pkc;
	struct tpacket_block_desc *pbd;
	char *curr, *end;

	pkc = GET_PBDQC_FROM_RB(&po->rx_ring);
	pbd = GET_CURR_PBLOCK_DESC_FROM_CORE(pkc);

	/* Queue is frozen when user space is lagging behind */
	if (prb_queue_frozen(pkc)) {
		/*
		 * Check if that last block which caused the queue to freeze,
		 * is still in_use by user-space.
		 */
		if (prb_curr_blk_in_use(pkc, pbd)) {
			/* Can't record this packet */
			return NULL;
		} else {
			/*
			 * Ok, the block was released by user-space.
			 * Now let's open that block.
			 * opening a block also thaws the queue.
			 * Thawing is a side effect.
			 */
			prb_open_block(pkc, pbd);
		}
	}

	smp_mb();
	curr = pkc->nxt_offset;
	pkc->skb = skb;
	end = (char *)pbd + pkc->kblk_size;

	/* first try the current block */
	if (curr+TOTAL_PKT_LEN_INCL_ALIGN(len) < end) {
		prb_fill_curr_block(curr, pkc, pbd, len);
		return (void *)curr;
	}

	/* Ok, close the current block */
	prb_retire_current_block(pkc, po, 0);

	/* Now, try to dispatch the next block */
	curr = (char *)prb_dispatch_next_block(pkc, po);
	if (curr) {
		pbd = GET_CURR_PBLOCK_DESC_FROM_CORE(pkc);
		prb_fill_curr_block(curr, pkc, pbd, len);
		return (void *)curr;
	}

	/*
	 * No free blocks are available.user_space hasn't caught up yet.
	 * Queue was just frozen and now this packet will get dropped.
	 */
	return NULL;
}

static void *packet_current_rx_frame(struct packet_sock *po,
					    struct sk_buff *skb,
					    int status, unsigned int len)
{
	char *curr = NULL;
	switch (po->tp_version) {
	case TPACKET_V1:
	case TPACKET_V2:
		curr = packet_lookup_frame(po, &po->rx_ring,
					po->rx_ring.head, status);
		return curr;
	case TPACKET_V3:
		return __packet_lookup_frame_in_block(po, skb, status, len);
	default:
		WARN(1, "TPACKET version not supported\n");
		BUG();
		return NULL;
	}
}

static void *prb_lookup_block(struct packet_sock *po,
				     struct packet_ring_buffer *rb,
				     unsigned int idx,
				     int status)
{
	struct tpacket_kbdq_core *pkc  = GET_PBDQC_FROM_RB(rb);
	struct tpacket_block_desc *pbd = GET_PBLOCK_DESC(pkc, idx);

	if (status != BLOCK_STATUS(pbd))
		return NULL;
	return pbd;
}

static int prb_previous_blk_num(struct packet_ring_buffer *rb)
{
	unsigned int prev;
	if (rb->prb_bdqc.kactive_blk_num)
		prev = rb->prb_bdqc.kactive_blk_num-1;
	else
		prev = rb->prb_bdqc.knum_blocks-1;
	return prev;
}

/* Assumes caller has held the rx_queue.lock */
static void *__prb_previous_block(struct packet_sock *po,
					 struct packet_ring_buffer *rb,
					 int status)
{
	unsigned int previous = prb_previous_blk_num(rb);
	return prb_lookup_block(po, rb, previous, status);
}

static void *packet_previous_rx_frame(struct packet_sock *po,
					     struct packet_ring_buffer *rb,
					     int status)
{
	if (po->tp_version <= TPACKET_V2)
		return packet_previous_frame(po, rb, status);

	return __prb_previous_block(po, rb, status);
}

static void packet_increment_rx_head(struct packet_sock *po,
					    struct packet_ring_buffer *rb)
{
	switch (po->tp_version) {
	case TPACKET_V1:
	case TPACKET_V2:
		return packet_increment_head(rb);
	case TPACKET_V3:
	default:
		WARN(1, "TPACKET version not supported.\n");
		BUG();
		return;
	}
}

static void *packet_previous_frame(struct packet_sock *po,
		struct packet_ring_buffer *rb,
		int status)
{
	unsigned int previous = rb->head ? rb->head - 1 : rb->frame_max;
	return packet_lookup_frame(po, rb, previous, status);
}

static void packet_increment_head(struct packet_ring_buffer *buff)
{
	buff->head = buff->head != buff->frame_max ? buff->head+1 : 0;
}

static void packet_inc_pending(struct packet_ring_buffer *rb)
{
	this_cpu_inc(*rb->pending_refcnt);
}

static void packet_dec_pending(struct packet_ring_buffer *rb)
{
	this_cpu_dec(*rb->pending_refcnt);
}

static unsigned int packet_read_pending(const struct packet_ring_buffer *rb)
{
	unsigned int refcnt = 0;
	int cpu;

	/* We don't use pending refcount in rx_ring. */
	if (rb->pending_refcnt == NULL)
		return 0;

	for_each_possible_cpu(cpu)
		refcnt += *per_cpu_ptr(rb->pending_refcnt, cpu);

	return refcnt;
}

static int packet_alloc_pending(struct packet_sock *po)
{
	po->rx_ring.pending_refcnt = NULL;

	po->tx_ring.pending_refcnt = alloc_percpu(unsigned int);
	if (unlikely(po->tx_ring.pending_refcnt == NULL))
		return -ENOBUFS;

	return 0;
}

static void packet_free_pending(struct packet_sock *po)
{
	free_percpu(po->tx_ring.pending_refcnt);
}

static bool packet_rcv_has_room(struct packet_sock *po, struct sk_buff *skb)
{
	struct sock *sk = &po->sk;
	bool has_room;

	if (po->prot_hook.func != tpacket_rcv)
		return (atomic_read(&sk->sk_rmem_alloc) + skb->truesize)
			<= sk->sk_rcvbuf;

	spin_lock(&sk->sk_receive_queue.lock);
	if (po->tp_version == TPACKET_V3)
		has_room = prb_lookup_block(po, &po->rx_ring,
					    po->rx_ring.prb_bdqc.kactive_blk_num,
					    TP_STATUS_KERNEL);
	else
		has_room = packet_lookup_frame(po, &po->rx_ring,
					       po->rx_ring.head,
					       TP_STATUS_KERNEL);
	spin_unlock(&sk->sk_receive_queue.lock);

	return has_room;
}

static void packet_sock_destruct(struct sock *sk)
{
	skb_queue_purge(&sk->sk_error_queue);

	WARN_ON(atomic_read(&sk->sk_rmem_alloc));
	WARN_ON(atomic_read(&sk->sk_wmem_alloc));

	if (!sock_flag(sk, SOCK_DEAD)) {
		pr_err("Attempt to release alive packet socket: %p\n", sk);
		return;
	}

	sk_refcnt_debug_dec(sk);
}

static int fanout_rr_next(struct packet_fanout *f, unsigned int num)
{
	int x = atomic_read(&f->rr_cur) + 1;

	if (x >= num)
		x = 0;

	return x;
}

static unsigned int fanout_demux_hash(struct packet_fanout *f,
				      struct sk_buff *skb,
				      unsigned int num)
{
	return reciprocal_scale(skb->rxhash, num);
}

static unsigned int fanout_demux_lb(struct packet_fanout *f,
				    struct sk_buff *skb,
				    unsigned int num)
{
	int cur, old;

	cur = atomic_read(&f->rr_cur);
	while ((old = atomic_cmpxchg(&f->rr_cur, cur,
				     fanout_rr_next(f, num))) != cur)
		cur = old;
	return cur;
}

static unsigned int fanout_demux_cpu(struct packet_fanout *f,
				     struct sk_buff *skb,
				     unsigned int num)
{
	return smp_processor_id() % num;
}

static unsigned int fanout_demux_rnd(struct packet_fanout *f,
				     struct sk_buff *skb,
				     unsigned int num)
{
	return prandom_u32_max(num);
}

static unsigned int fanout_demux_rollover(struct packet_fanout *f,
					  struct sk_buff *skb,
					  unsigned int idx, unsigned int skip,
					  unsigned int num)
{
	unsigned int i, j;

	i = j = min_t(int, f->next[idx], num - 1);
	do {
		if (i != skip && packet_rcv_has_room(pkt_sk(f->arr[i]), skb)) {
			if (i != j)
				f->next[idx] = i;
			return i;
		}
		if (++i == num)
			i = 0;
	} while (i != j);

	return idx;
}

static unsigned int fanout_demux_qm(struct packet_fanout *f,
				    struct sk_buff *skb,
				    unsigned int num)
{
	return skb_get_queue_mapping(skb) % num;
}

static bool fanout_has_flag(struct packet_fanout *f, u16 flag)
{
	return f->flags & (flag >> 8);
}

static int packet_rcv_fanout(struct sk_buff *skb, struct net_device *dev,
			     struct packet_type *pt, struct net_device *orig_dev)
{
	struct packet_fanout *f = pt->af_packet_priv;
	unsigned int num = f->num_members;
	struct packet_sock *po;
	unsigned int idx;

	if (!net_eq(dev_net(dev), read_pnet(&f->net)) ||
	    !num) {
		kfree_skb(skb);
		return 0;
	}

	switch (f->type) {
	case PACKET_FANOUT_HASH:
	default:
		if (fanout_has_flag(f, PACKET_FANOUT_FLAG_DEFRAG)) {
			skb = ip_check_defrag(skb, IP_DEFRAG_AF_PACKET);
			if (!skb)
				return 0;
		}
		skb_get_hash(skb);
		idx = fanout_demux_hash(f, skb, num);
		break;
	case PACKET_FANOUT_LB:
		idx = fanout_demux_lb(f, skb, num);
		break;
	case PACKET_FANOUT_CPU:
		idx = fanout_demux_cpu(f, skb, num);
		break;
	case PACKET_FANOUT_RND:
		idx = fanout_demux_rnd(f, skb, num);
		break;
	case PACKET_FANOUT_QM:
		idx = fanout_demux_qm(f, skb, num);
		break;
	case PACKET_FANOUT_ROLLOVER:
		idx = fanout_demux_rollover(f, skb, 0, (unsigned int) -1, num);
		break;
	}

	po = pkt_sk(f->arr[idx]);
	if (fanout_has_flag(f, PACKET_FANOUT_FLAG_ROLLOVER) &&
	    unlikely(!packet_rcv_has_room(po, skb))) {
		idx = fanout_demux_rollover(f, skb, idx, idx, num);
		po = pkt_sk(f->arr[idx]);
	}

	return po->prot_hook.func(skb, dev, &po->prot_hook, orig_dev);
}

DEFINE_MUTEX(fanout_mutex);
EXPORT_SYMBOL_GPL(fanout_mutex);
static LIST_HEAD(fanout_list);

static void __fanout_link(struct sock *sk, struct packet_sock *po)
{
	struct packet_fanout *f = po->fanout;

	spin_lock(&f->lock);
	f->arr[f->num_members] = sk;
	smp_wmb();
	f->num_members++;
	spin_unlock(&f->lock);
}

static void __fanout_unlink(struct sock *sk, struct packet_sock *po)
{
	struct packet_fanout *f = po->fanout;
	int i;

	spin_lock(&f->lock);
	for (i = 0; i < f->num_members; i++) {
		if (f->arr[i] == sk)
			break;
	}
	BUG_ON(i >= f->num_members);
	f->arr[i] = f->arr[f->num_members - 1];
	f->num_members--;
	spin_unlock(&f->lock);
}

static bool match_fanout_group(struct packet_type *ptype, struct sock *sk)
{
	if (ptype->af_packet_priv == (void *)((struct packet_sock *)sk)->fanout)
		return true;

	return false;
}

static int fanout_add(struct sock *sk, u16 id, u16 type_flags)
{
	struct packet_sock *po = pkt_sk(sk);
	struct packet_fanout *f, *match;
	u8 type = type_flags & 0xff;
	u8 flags = type_flags >> 8;
	int err;

	switch (type) {
	case PACKET_FANOUT_ROLLOVER:
		if (type_flags & PACKET_FANOUT_FLAG_ROLLOVER)
			return -EINVAL;
	case PACKET_FANOUT_HASH:
	case PACKET_FANOUT_LB:
	case PACKET_FANOUT_CPU:
	case PACKET_FANOUT_RND:
	case PACKET_FANOUT_QM:
		break;
	default:
		return -EINVAL;
	}

	if (!po->running)
		return -EINVAL;

	if (po->fanout)
		return -EALREADY;

	mutex_lock(&fanout_mutex);
	match = NULL;
	list_for_each_entry(f, &fanout_list, list) {
		if (f->id == id &&
		    read_pnet(&f->net) == sock_net(sk)) {
			match = f;
			break;
		}
	}
	err = -EINVAL;
	if (match && match->flags != flags)
		goto out;
	if (!match) {
		err = -ENOMEM;
		match = kzalloc(sizeof(*match), GFP_KERNEL);
		if (!match)
			goto out;
		write_pnet(&match->net, sock_net(sk));
		match->id = id;
		match->type = type;
		match->flags = flags;
		atomic_set(&match->rr_cur, 0);
		INIT_LIST_HEAD(&match->list);
		spin_lock_init(&match->lock);
		atomic_set(&match->sk_ref, 0);
		match->prot_hook.type = po->prot_hook.type;
		match->prot_hook.dev = po->prot_hook.dev;
		match->prot_hook.func = packet_rcv_fanout;
		match->prot_hook.af_packet_priv = match;
		match->prot_hook.id_match = match_fanout_group;
		dev_add_pack(&match->prot_hook);
		list_add(&match->list, &fanout_list);
	}
	err = -EINVAL;
	if (match->type == type &&
	    match->prot_hook.type == po->prot_hook.type &&
	    match->prot_hook.dev == po->prot_hook.dev) {
		err = -ENOSPC;
		if (atomic_read(&match->sk_ref) < PACKET_FANOUT_MAX) {
			__dev_remove_pack(&po->prot_hook);
			po->fanout = match;
			atomic_inc(&match->sk_ref);
			__fanout_link(sk, po);
			err = 0;
		}
	}
out:
	mutex_unlock(&fanout_mutex);
	return err;
}

static void fanout_release(struct sock *sk)
{
	struct packet_sock *po = pkt_sk(sk);
	struct packet_fanout *f;

	f = po->fanout;
	if (!f)
		return;

	mutex_lock(&fanout_mutex);
	po->fanout = NULL;

	if (atomic_dec_and_test(&f->sk_ref)) {
		list_del(&f->list);
		dev_remove_pack(&f->prot_hook);
		kfree(f);
	}
	mutex_unlock(&fanout_mutex);
}

static const struct proto_ops packet_ops;

static const struct proto_ops packet_ops_spkt;

static int packet_rcv_spkt(struct sk_buff *skb, struct net_device *dev,
			   struct packet_type *pt, struct net_device *orig_dev)
{
	struct sock *sk;
	struct sockaddr_pkt *spkt;

	/*
	 *	When we registered the protocol we saved the socket in the data
	 *	field for just this event.
	 */

	sk = pt->af_packet_priv;

	/*
	 *	Yank back the headers [hope the device set this
	 *	right or kerboom...]
	 *
	 *	Incoming packets have ll header pulled,
	 *	push it back.
	 *
	 *	For outgoing ones skb->data == skb_mac_header(skb)
	 *	so that this procedure is noop.
	 */

	if (skb->pkt_type == PACKET_LOOPBACK)
		goto out;

	if (!net_eq(dev_net(dev), sock_net(sk)))
		goto out;

	skb = skb_share_check(skb, GFP_ATOMIC);
	if (skb == NULL)
		goto oom;

	/* drop any routing info */
	skb_dst_drop(skb);

	/* drop conntrack reference */
	nf_reset(skb);

	spkt = &PACKET_SKB_CB(skb)->sa.pkt;

	skb_push(skb, skb->data - skb_mac_header(skb));

	/*
	 *	The SOCK_PACKET socket receives _all_ frames.
	 */

	spkt->spkt_family = dev->type;
	strlcpy(spkt->spkt_device, dev->name, sizeof(spkt->spkt_device));
	spkt->spkt_protocol = skb->protocol;

	/*
	 *	Charge the memory to the socket. This is done specifically
	 *	to prevent sockets using all the memory up.
	 */

	if (sock_queue_rcv_skb(sk, skb) == 0)
		return 0;

out:
	kfree_skb(skb);
oom:
	return 0;
}


/*
 *	Output a raw packet to a device layer. This bypasses all the other
 *	protocol layers and you must therefore supply it with a complete frame
 */

static int packet_sendmsg_spkt(struct kiocb *iocb, struct socket *sock,
			       struct msghdr *msg, size_t len)
{
	struct sock *sk = sock->sk;
	DECLARE_SOCKADDR(struct sockaddr_pkt *, saddr, msg->msg_name);
	struct sk_buff *skb = NULL;
	struct net_device *dev;
	__be16 proto = 0;
	int err;
	int extra_len = 0;

	/*
	 *	Get and verify the address.
	 */

	if (saddr) {
		if (msg->msg_namelen < sizeof(struct sockaddr))
			return -EINVAL;
		if (msg->msg_namelen == sizeof(struct sockaddr_pkt))
			proto = saddr->spkt_protocol;
	} else
		return -ENOTCONN;	/* SOCK_PACKET must be sent giving an address */

	/*
	 *	Find the device first to size check it
	 */

	saddr->spkt_device[sizeof(saddr->spkt_device) - 1] = 0;
retry:
	rcu_read_lock();
	dev = dev_get_by_name_rcu(sock_net(sk), saddr->spkt_device);
	err = -ENODEV;
	if (dev == NULL)
		goto out_unlock;

	err = -ENETDOWN;
	if (!(dev->flags & IFF_UP))
		goto out_unlock;

	/*
	 * You may not queue a frame bigger than the mtu. This is the lowest level
	 * raw protocol and you must do your own fragmentation at this level.
	 */

	if (unlikely(sock_flag(sk, SOCK_NOFCS))) {
		if (!netif_supports_nofcs(dev)) {
			err = -EPROTONOSUPPORT;
			goto out_unlock;
		}
		extra_len = 4; /* We're doing our own CRC */
	}

	err = -EMSGSIZE;
	if (len > dev->mtu + dev->hard_header_len + VLAN_HLEN + extra_len)
		goto out_unlock;

	if (!skb) {
		size_t reserved = LL_RESERVED_SPACE(dev);
		int tlen = dev->needed_tailroom;
		unsigned int hhlen = dev->header_ops ? dev->hard_header_len : 0;

		rcu_read_unlock();
		skb = sock_wmalloc(sk, len + reserved + tlen, 0, GFP_KERNEL);
		if (skb == NULL)
			return -ENOBUFS;
		/* FIXME: Save some space for broken drivers that write a hard
		 * header at transmission time by themselves. PPP is the notable
		 * one here. This should really be fixed at the driver level.
		 */
		skb_reserve(skb, reserved);
		skb_reset_network_header(skb);

		/* Try to align data part correctly */
		if (hhlen) {
			skb->data -= hhlen;
			skb->tail -= hhlen;
			if (len < hhlen)
				skb_reset_network_header(skb);
		}
		err = memcpy_fromiovec(skb_put(skb, len), msg->msg_iov, len);
		if (err)
			goto out_free;
		goto retry;
	}

	if (len > (dev->mtu + dev->hard_header_len + extra_len)) {
		/* Earlier code assumed this would be a VLAN pkt,
		 * double-check this now that we have the actual
		 * packet in hand.
		 */
		struct ethhdr *ehdr;
		skb_reset_mac_header(skb);
		ehdr = eth_hdr(skb);
		if (ehdr->h_proto != htons(ETH_P_8021Q)) {
			err = -EMSGSIZE;
			goto out_unlock;
		}
	}

	skb->protocol = proto;
	skb->dev = dev;
	skb->priority = sk->sk_priority;
	skb->mark = sk->sk_mark;

	sock_tx_timestamp(sk, &skb_shinfo(skb)->tx_flags);

	if (unlikely(extra_len == 4))
		skb->no_fcs = 1;

	skb_probe_transport_header(skb, 0);

	dev_queue_xmit(skb);
	rcu_read_unlock();
	return len;

out_unlock:
	rcu_read_unlock();
out_free:
	kfree_skb(skb);
	return err;
}

static unsigned int run_filter(const struct sk_buff *skb,
				      const struct sock *sk,
				      unsigned int res)
{
	struct sk_filter *filter;

	rcu_read_lock();
	filter = rcu_dereference(sk->sk_filter);
	if (filter != NULL)
		res = SK_RUN_FILTER(filter, skb);
	rcu_read_unlock();

	return res;
}

/*
 * This function makes lazy skb cloning in hope that most of packets
 * are discarded by BPF.
 *
 * Note tricky part: we DO mangle shared skb! skb->data, skb->len
 * and skb->cb are mangled. It works because (and until) packets
 * falling here are owned by current CPU. Output packets are cloned
 * by dev_queue_xmit_nit(), input packets are processed by net_bh
 * sequencially, so that if we return skb to original state on exit,
 * we will not harm anyone.
 */

static int packet_rcv(struct sk_buff *skb, struct net_device *dev,
		      struct packet_type *pt, struct net_device *orig_dev)
{
	struct sock *sk;
	struct sockaddr_ll *sll;
	struct packet_sock *po;
	u8 *skb_head = skb->data;
	int skb_len = skb->len;
	unsigned int snaplen, res;

	if (skb->pkt_type == PACKET_LOOPBACK)
		goto drop;

	sk = pt->af_packet_priv;
	po = pkt_sk(sk);

	if (!net_eq(dev_net(dev), sock_net(sk)))
		goto drop;

	skb->dev = dev;

	if (dev->header_ops) {
		/* The device has an explicit notion of ll header,
		 * exported to higher levels.
		 *
		 * Otherwise, the device hides details of its frame
		 * structure, so that corresponding packet head is
		 * never delivered to user.
		 */
		if (sk->sk_type != SOCK_DGRAM)
			skb_push(skb, skb->data - skb_mac_header(skb));
		else if (skb->pkt_type == PACKET_OUTGOING) {
			/* Special case: outgoing packets have ll header at head */
			skb_pull(skb, skb_network_offset(skb));
		}
	}

	snaplen = skb->len;

	res = run_filter(skb, sk, snaplen);
	if (!res)
		goto drop_n_restore;
	if (snaplen > res)
		snaplen = res;

	if (atomic_read(&sk->sk_rmem_alloc) >= sk->sk_rcvbuf)
		goto drop_n_acct;

	if (skb_shared(skb)) {
		struct sk_buff *nskb = skb_clone(skb, GFP_ATOMIC);
		if (nskb == NULL)
			goto drop_n_acct;

		if (skb_head != skb->data) {
			skb->data = skb_head;
			skb->len = skb_len;
		}
		consume_skb(skb);
		skb = nskb;
	}

	BUILD_BUG_ON(sizeof(*PACKET_SKB_CB(skb)) + MAX_ADDR_LEN - 8 >
		     sizeof(skb->cb));

	sll = &PACKET_SKB_CB(skb)->sa.ll;
	sll->sll_family = AF_PACKET;
	sll->sll_hatype = dev->type;
	sll->sll_protocol = skb->protocol;
	sll->sll_pkttype = skb->pkt_type;
	if (unlikely(po->origdev))
		sll->sll_ifindex = orig_dev->ifindex;
	else
		sll->sll_ifindex = dev->ifindex;

	sll->sll_halen = dev_parse_header(skb, sll->sll_addr);

	PACKET_SKB_CB(skb)->origlen = skb->len;

	if (pskb_trim(skb, snaplen))
		goto drop_n_acct;

	skb_set_owner_r(skb, sk);
	skb->dev = NULL;
	skb_dst_drop(skb);

	/* drop conntrack reference */
	nf_reset(skb);

	spin_lock(&sk->sk_receive_queue.lock);
	po->stats.stats1.tp_packets++;
	skb->dropcount = atomic_read(&sk->sk_drops);
	__skb_queue_tail(&sk->sk_receive_queue, skb);
	spin_unlock(&sk->sk_receive_queue.lock);
	sk->sk_data_ready(sk, skb->len);
	return 0;

drop_n_acct:
	spin_lock(&sk->sk_receive_queue.lock);
	po->stats.stats1.tp_drops++;
	atomic_inc(&sk->sk_drops);
	spin_unlock(&sk->sk_receive_queue.lock);

drop_n_restore:
	if (skb_head != skb->data && skb_shared(skb)) {
		skb->data = skb_head;
		skb->len = skb_len;
	}
drop:
	consume_skb(skb);
	return 0;
}

static int tpacket_rcv(struct sk_buff *skb, struct net_device *dev,
		       struct packet_type *pt, struct net_device *orig_dev)
{
	struct sock *sk;
	struct packet_sock *po;
	struct sockaddr_ll *sll;
	union tpacket_uhdr h;
	u8 *skb_head = skb->data;
	int skb_len = skb->len;
	unsigned int snaplen, res;
	unsigned long status = TP_STATUS_USER;
	unsigned short macoff, netoff, hdrlen;
	struct sk_buff *copy_skb = NULL;
	struct timespec ts;
	__u32 ts_status;

	/* struct tpacket{2,3}_hdr is aligned to a multiple of TPACKET_ALIGNMENT.
	 * We may add members to them until current aligned size without forcing
	 * userspace to call getsockopt(..., PACKET_HDRLEN, ...).
	 */
	BUILD_BUG_ON(TPACKET_ALIGN(sizeof(*h.h2)) != 32);
	BUILD_BUG_ON(TPACKET_ALIGN(sizeof(*h.h3)) != 48);

	if (skb->pkt_type == PACKET_LOOPBACK)
		goto drop;

	sk = pt->af_packet_priv;
	po = pkt_sk(sk);

	if (!net_eq(dev_net(dev), sock_net(sk)))
		goto drop;

	if (dev->header_ops) {
		if (sk->sk_type != SOCK_DGRAM)
			skb_push(skb, skb->data - skb_mac_header(skb));
		else if (skb->pkt_type == PACKET_OUTGOING) {
			/* Special case: outgoing packets have ll header at head */
			skb_pull(skb, skb_network_offset(skb));
		}
	}

	if (skb->ip_summed == CHECKSUM_PARTIAL)
		status |= TP_STATUS_CSUMNOTREADY;

	snaplen = skb->len;

	res = run_filter(skb, sk, snaplen);
	if (!res)
		goto drop_n_restore;
	if (snaplen > res)
		snaplen = res;

	if (sk->sk_type == SOCK_DGRAM) {
		macoff = netoff = TPACKET_ALIGN(po->tp_hdrlen) + 16 +
				  po->tp_reserve;
	} else {
		unsigned int maclen = skb_network_offset(skb);
		netoff = TPACKET_ALIGN(po->tp_hdrlen +
				       (maclen < 16 ? 16 : maclen)) +
			po->tp_reserve;
		macoff = netoff - maclen;
	}
	if (po->tp_version <= TPACKET_V2) {
		if (macoff + snaplen > po->rx_ring.frame_size) {
			if (po->copy_thresh &&
			    atomic_read(&sk->sk_rmem_alloc) < sk->sk_rcvbuf) {
				if (skb_shared(skb)) {
					copy_skb = skb_clone(skb, GFP_ATOMIC);
				} else {
					copy_skb = skb_get(skb);
					skb_head = skb->data;
				}
				if (copy_skb)
					skb_set_owner_r(copy_skb, sk);
			}
			snaplen = po->rx_ring.frame_size - macoff;
			if ((int)snaplen < 0)
				snaplen = 0;
		}
	}
	spin_lock(&sk->sk_receive_queue.lock);
	h.raw = packet_current_rx_frame(po, skb,
					TP_STATUS_KERNEL, (macoff+snaplen));
	if (!h.raw)
		goto ring_is_full;
	if (po->tp_version <= TPACKET_V2) {
		packet_increment_rx_head(po, &po->rx_ring);
	/*
	 * LOSING will be reported till you read the stats,
	 * because it's COR - Clear On Read.
	 * Anyways, moving it for V1/V2 only as V3 doesn't need this
	 * at packet level.
	 */
		if (po->stats.stats1.tp_drops)
			status |= TP_STATUS_LOSING;
	}
	po->stats.stats1.tp_packets++;
	if (copy_skb) {
		status |= TP_STATUS_COPY;
		__skb_queue_tail(&sk->sk_receive_queue, copy_skb);
	}
	spin_unlock(&sk->sk_receive_queue.lock);

	skb_copy_bits(skb, 0, h.raw + macoff, snaplen);

	if (!(ts_status = tpacket_get_timestamp(skb, &ts, po->tp_tstamp)))
		getnstimeofday(&ts);

	status |= ts_status;

	switch (po->tp_version) {
	case TPACKET_V1:
		h.h1->tp_len = skb->len;
		h.h1->tp_snaplen = snaplen;
		h.h1->tp_mac = macoff;
		h.h1->tp_net = netoff;
		h.h1->tp_sec = ts.tv_sec;
		h.h1->tp_usec = ts.tv_nsec / NSEC_PER_USEC;
		hdrlen = sizeof(*h.h1);
		break;
	case TPACKET_V2:
		h.h2->tp_len = skb->len;
		h.h2->tp_snaplen = snaplen;
		h.h2->tp_mac = macoff;
		h.h2->tp_net = netoff;
		h.h2->tp_sec = ts.tv_sec;
		h.h2->tp_nsec = ts.tv_nsec;
		if (vlan_tx_tag_present(skb)) {
			h.h2->tp_vlan_tci = vlan_tx_tag_get(skb);
			h.h2->tp_vlan_tpid = ntohs(skb->vlan_proto);
			status |= TP_STATUS_VLAN_VALID | TP_STATUS_VLAN_TPID_VALID;
		} else {
			h.h2->tp_vlan_tci = 0;
			h.h2->tp_vlan_tpid = 0;
		}
		memset(h.h2->tp_padding, 0, sizeof(h.h2->tp_padding));
		hdrlen = sizeof(*h.h2);
		break;
	case TPACKET_V3:
		/* tp_nxt_offset,vlan are already populated above.
		 * So DONT clear those fields here
		 */
		h.h3->tp_status |= status;
		h.h3->tp_len = skb->len;
		h.h3->tp_snaplen = snaplen;
		h.h3->tp_mac = macoff;
		h.h3->tp_net = netoff;
		h.h3->tp_sec  = ts.tv_sec;
		h.h3->tp_nsec = ts.tv_nsec;
		memset(h.h3->tp_padding, 0, sizeof(h.h3->tp_padding));
		hdrlen = sizeof(*h.h3);
		break;
	default:
		BUG();
	}

	sll = h.raw + TPACKET_ALIGN(hdrlen);
	sll->sll_halen = dev_parse_header(skb, sll->sll_addr);
	sll->sll_family = AF_PACKET;
	sll->sll_hatype = dev->type;
	sll->sll_protocol = skb->protocol;
	sll->sll_pkttype = skb->pkt_type;
	if (unlikely(po->origdev))
		sll->sll_ifindex = orig_dev->ifindex;
	else
		sll->sll_ifindex = dev->ifindex;

	smp_mb();

#if ARCH_IMPLEMENTS_FLUSH_DCACHE_PAGE == 1
	if (po->tp_version <= TPACKET_V2) {
		u8 *start, *end;

		end = (u8 *) PAGE_ALIGN((unsigned long) h.raw +
					macoff + snaplen);

		for (start = h.raw; start < end; start += PAGE_SIZE)
			flush_dcache_page(pgv_to_page(start));
	}
	smp_wmb();
#endif

	if (po->tp_version <= TPACKET_V2)
		__packet_set_status(po, h.raw, status);
	else
		prb_clear_blk_fill_status(&po->rx_ring);

	sk->sk_data_ready(sk, 0);

drop_n_restore:
	if (skb_head != skb->data && skb_shared(skb)) {
		skb->data = skb_head;
		skb->len = skb_len;
	}
drop:
	kfree_skb(skb);
	return 0;

ring_is_full:
	po->stats.stats1.tp_drops++;
	spin_unlock(&sk->sk_receive_queue.lock);

	sk->sk_data_ready(sk, 0);
	kfree_skb(copy_skb);
	goto drop_n_restore;
}

static void tpacket_destruct_skb(struct sk_buff *skb)
{
	struct packet_sock *po = pkt_sk(skb->sk);

	if (likely(po->tx_ring.pg_vec)) {
		void *ph;
		__u32 ts;

		ph = skb_shinfo(skb)->destructor_arg;
		packet_dec_pending(&po->tx_ring);

		ts = __packet_set_timestamp(po, ph, skb);
		__packet_set_status(po, ph, TP_STATUS_AVAILABLE | ts);
	}

	sock_wfree(skb);
}

static int tpacket_fill_skb(struct packet_sock *po, struct sk_buff *skb,
		void *frame, struct net_device *dev, int size_max,
		__be16 proto, unsigned char *addr, int hlen)
{
	union tpacket_uhdr ph;
	int to_write, offset, len, tp_len, nr_frags, len_max;
	struct socket *sock = po->sk.sk_socket;
	struct page *page;
	void *data;
	int err;

	ph.raw = frame;

	skb->protocol = proto;
	skb->dev = dev;
	skb->priority = po->sk.sk_priority;
	skb->mark = po->sk.sk_mark;
	sock_tx_timestamp(&po->sk, &skb_shinfo(skb)->tx_flags);
	skb_shinfo(skb)->destructor_arg = ph.raw;

	switch (po->tp_version) {
	case TPACKET_V2:
		tp_len = ph.h2->tp_len;
		break;
	default:
		tp_len = ph.h1->tp_len;
		break;
	}
	if (unlikely(tp_len > size_max)) {
		pr_err("packet size is too long (%d > %d)\n", tp_len, size_max);
		return -EMSGSIZE;
	}

	skb_reserve(skb, hlen);
	skb_reset_network_header(skb);

	if (!packet_use_direct_xmit(po))
		skb_probe_transport_header(skb, 0);
	if (unlikely(po->tp_tx_has_off)) {
		int off_min, off_max, off;
		off_min = po->tp_hdrlen - sizeof(struct sockaddr_ll);
		off_max = po->tx_ring.frame_size - tp_len;
		if (sock->type == SOCK_DGRAM) {
			switch (po->tp_version) {
			case TPACKET_V2:
				off = ph.h2->tp_net;
				break;
			default:
				off = ph.h1->tp_net;
				break;
			}
		} else {
			switch (po->tp_version) {
			case TPACKET_V2:
				off = ph.h2->tp_mac;
				break;
			default:
				off = ph.h1->tp_mac;
				break;
			}
		}
		if (unlikely((off < off_min) || (off_max < off)))
			return -EINVAL;
		data = ph.raw + off;
	} else {
		data = ph.raw + po->tp_hdrlen - sizeof(struct sockaddr_ll);
	}
	to_write = tp_len;

	if (sock->type == SOCK_DGRAM) {
		err = dev_hard_header(skb, dev, ntohs(proto), addr,
				NULL, tp_len);
		if (unlikely(err < 0))
			return -EINVAL;
	} else if (dev->hard_header_len) {
		/* net device doesn't like empty head */
		if (unlikely(tp_len <= dev->hard_header_len)) {
			pr_err("packet size is too short (%d < %d)\n",
			       tp_len, dev->hard_header_len);
			return -EINVAL;
		}

		skb_push(skb, dev->hard_header_len);
		err = skb_store_bits(skb, 0, data,
				dev->hard_header_len);
		if (unlikely(err))
			return err;

		data += dev->hard_header_len;
		to_write -= dev->hard_header_len;
	}

	offset = offset_in_page(data);
	len_max = PAGE_SIZE - offset;
	len = ((to_write > len_max) ? len_max : to_write);

	skb->data_len = to_write;
	skb->len += to_write;
	skb->truesize += to_write;
	atomic_add(to_write, &po->sk.sk_wmem_alloc);

	while (likely(to_write)) {
		nr_frags = skb_shinfo(skb)->nr_frags;

		if (unlikely(nr_frags >= MAX_SKB_FRAGS)) {
			pr_err("Packet exceed the number of skb frags(%lu)\n",
			       MAX_SKB_FRAGS);
			return -EFAULT;
		}

		page = pgv_to_page(data);
		data += len;
		flush_dcache_page(page);
		get_page(page);
		skb_fill_page_desc(skb, nr_frags, page, offset, len);
		to_write -= len;
		offset = 0;
		len_max = PAGE_SIZE;
		len = ((to_write > len_max) ? len_max : to_write);
	}

	return tp_len;
}

static int tpacket_snd(struct packet_sock *po, struct msghdr *msg)
{
	struct sk_buff *skb;
	struct net_device *dev;
	__be16 proto;
	int err, reserve = 0;
	void *ph;
	DECLARE_SOCKADDR(struct sockaddr_ll *, saddr, msg->msg_name);
	bool need_wait = !(msg->msg_flags & MSG_DONTWAIT);
	int tp_len, size_max;
	unsigned char *addr;
	int len_sum = 0;
	int status = TP_STATUS_AVAILABLE;
	int hlen, tlen;

	mutex_lock(&po->pg_vec_lock);

	if (likely(saddr == NULL)) {
		dev	= packet_cached_dev_get(po);
		proto	= po->num;
		addr	= NULL;
	} else {
		err = -EINVAL;
		if (msg->msg_namelen < sizeof(struct sockaddr_ll))
			goto out;
		if (msg->msg_namelen < (saddr->sll_halen
					+ offsetof(struct sockaddr_ll,
						sll_addr)))
			goto out;
		proto	= saddr->sll_protocol;
		addr	= saddr->sll_addr;
		dev = dev_get_by_index(sock_net(&po->sk), saddr->sll_ifindex);
	}

	err = -ENXIO;
	if (unlikely(dev == NULL))
		goto out;
	err = -ENETDOWN;
	if (unlikely(!(dev->flags & IFF_UP)))
		goto out_put;

	reserve = dev->hard_header_len;

	size_max = po->tx_ring.frame_size
		- (po->tp_hdrlen - sizeof(struct sockaddr_ll));

	if (size_max > dev->mtu + reserve)
		size_max = dev->mtu + reserve;

	do {
		ph = packet_current_frame(po, &po->tx_ring,
					  TP_STATUS_SEND_REQUEST);
		if (unlikely(ph == NULL)) {
			if (need_wait && need_resched())
				schedule();
			continue;
		}

		status = TP_STATUS_SEND_REQUEST;
		hlen = LL_RESERVED_SPACE(dev);
		tlen = dev->needed_tailroom;
		skb = sock_alloc_send_skb(&po->sk,
				hlen + tlen + sizeof(struct sockaddr_ll),
				0, &err);

		if (unlikely(skb == NULL))
			goto out_status;

		tp_len = tpacket_fill_skb(po, skb, ph, dev, size_max, proto,
				addr, hlen);

		if (unlikely(tp_len < 0)) {
			if (po->tp_loss) {
				__packet_set_status(po, ph,
						TP_STATUS_AVAILABLE);
				packet_increment_head(&po->tx_ring);
				kfree_skb(skb);
				continue;
			} else {
				status = TP_STATUS_WRONG_FORMAT;
				err = tp_len;
				goto out_status;
			}
		}

<<<<<<< HEAD
		skb_set_queue_mapping(skb, packet_pick_tx_queue(dev));
=======
		packet_pick_tx_queue(dev, skb);

>>>>>>> e3703f8c
		skb->destructor = tpacket_destruct_skb;
		__packet_set_status(po, ph, TP_STATUS_SENDING);
		packet_inc_pending(&po->tx_ring);

		status = TP_STATUS_SEND_REQUEST;
		err = po->xmit(skb);
		if (unlikely(err > 0)) {
			err = net_xmit_errno(err);
			if (err && __packet_get_status(po, ph) ==
				   TP_STATUS_AVAILABLE) {
				/* skb was destructed already */
				skb = NULL;
				goto out_status;
			}
			/*
			 * skb was dropped but not destructed yet;
			 * let's treat it like congestion or err < 0
			 */
			err = 0;
		}
		packet_increment_head(&po->tx_ring);
		len_sum += tp_len;
	} while (likely((ph != NULL) ||
		/* Note: packet_read_pending() might be slow if we have
		 * to call it as it's per_cpu variable, but in fast-path
		 * we already short-circuit the loop with the first
		 * condition, and luckily don't have to go that path
		 * anyway.
		 */
		 (need_wait && packet_read_pending(&po->tx_ring))));

	err = len_sum;
	goto out_put;

out_status:
	__packet_set_status(po, ph, status);
	kfree_skb(skb);
out_put:
	dev_put(dev);
out:
	mutex_unlock(&po->pg_vec_lock);
	return err;
}

static struct sk_buff *packet_alloc_skb(struct sock *sk, size_t prepad,
				        size_t reserve, size_t len,
				        size_t linear, int noblock,
				        int *err)
{
	struct sk_buff *skb;

	/* Under a page?  Don't bother with paged skb. */
	if (prepad + len < PAGE_SIZE || !linear)
		linear = len;

	skb = sock_alloc_send_pskb(sk, prepad + linear, len - linear, noblock,
				   err, 0);
	if (!skb)
		return NULL;

	skb_reserve(skb, reserve);
	skb_put(skb, linear);
	skb->data_len = len - linear;
	skb->len += len - linear;

	return skb;
}

static int packet_snd(struct socket *sock, struct msghdr *msg, size_t len)
{
	struct sock *sk = sock->sk;
	DECLARE_SOCKADDR(struct sockaddr_ll *, saddr, msg->msg_name);
	struct sk_buff *skb;
	struct net_device *dev;
	__be16 proto;
	unsigned char *addr;
	int err, reserve = 0;
	struct virtio_net_hdr vnet_hdr = { 0 };
	int offset = 0;
	int vnet_hdr_len;
	struct packet_sock *po = pkt_sk(sk);
	unsigned short gso_type = 0;
	int hlen, tlen;
	int extra_len = 0;

	/*
	 *	Get and verify the address.
	 */

	if (likely(saddr == NULL)) {
		dev	= packet_cached_dev_get(po);
		proto	= po->num;
		addr	= NULL;
	} else {
		err = -EINVAL;
		if (msg->msg_namelen < sizeof(struct sockaddr_ll))
			goto out;
		if (msg->msg_namelen < (saddr->sll_halen + offsetof(struct sockaddr_ll, sll_addr)))
			goto out;
		proto	= saddr->sll_protocol;
		addr	= saddr->sll_addr;
		dev = dev_get_by_index(sock_net(sk), saddr->sll_ifindex);
	}

	err = -ENXIO;
	if (unlikely(dev == NULL))
		goto out_unlock;
	err = -ENETDOWN;
	if (unlikely(!(dev->flags & IFF_UP)))
		goto out_unlock;

	if (sock->type == SOCK_RAW)
		reserve = dev->hard_header_len;
	if (po->has_vnet_hdr) {
		vnet_hdr_len = sizeof(vnet_hdr);

		err = -EINVAL;
		if (len < vnet_hdr_len)
			goto out_unlock;

		len -= vnet_hdr_len;

		err = memcpy_fromiovec((void *)&vnet_hdr, msg->msg_iov,
				       vnet_hdr_len);
		if (err < 0)
			goto out_unlock;

		if ((vnet_hdr.flags & VIRTIO_NET_HDR_F_NEEDS_CSUM) &&
		    (vnet_hdr.csum_start + vnet_hdr.csum_offset + 2 >
		      vnet_hdr.hdr_len))
			vnet_hdr.hdr_len = vnet_hdr.csum_start +
						 vnet_hdr.csum_offset + 2;

		err = -EINVAL;
		if (vnet_hdr.hdr_len > len)
			goto out_unlock;

		if (vnet_hdr.gso_type != VIRTIO_NET_HDR_GSO_NONE) {
			switch (vnet_hdr.gso_type & ~VIRTIO_NET_HDR_GSO_ECN) {
			case VIRTIO_NET_HDR_GSO_TCPV4:
				gso_type = SKB_GSO_TCPV4;
				break;
			case VIRTIO_NET_HDR_GSO_TCPV6:
				gso_type = SKB_GSO_TCPV6;
				break;
			case VIRTIO_NET_HDR_GSO_UDP:
				gso_type = SKB_GSO_UDP;
				break;
			default:
				goto out_unlock;
			}

			if (vnet_hdr.gso_type & VIRTIO_NET_HDR_GSO_ECN)
				gso_type |= SKB_GSO_TCP_ECN;

			if (vnet_hdr.gso_size == 0)
				goto out_unlock;

		}
	}

	if (unlikely(sock_flag(sk, SOCK_NOFCS))) {
		if (!netif_supports_nofcs(dev)) {
			err = -EPROTONOSUPPORT;
			goto out_unlock;
		}
		extra_len = 4; /* We're doing our own CRC */
	}

	err = -EMSGSIZE;
	if (!gso_type && (len > dev->mtu + reserve + VLAN_HLEN + extra_len))
		goto out_unlock;

	err = -ENOBUFS;
	hlen = LL_RESERVED_SPACE(dev);
	tlen = dev->needed_tailroom;
	skb = packet_alloc_skb(sk, hlen + tlen, hlen, len, vnet_hdr.hdr_len,
			       msg->msg_flags & MSG_DONTWAIT, &err);
	if (skb == NULL)
		goto out_unlock;

	skb_set_network_header(skb, reserve);

	err = -EINVAL;
	if (sock->type == SOCK_DGRAM &&
	    (offset = dev_hard_header(skb, dev, ntohs(proto), addr, NULL, len)) < 0)
		goto out_free;

	/* Returns -EFAULT on error */
	err = skb_copy_datagram_from_iovec(skb, offset, msg->msg_iov, 0, len);
	if (err)
		goto out_free;

	sock_tx_timestamp(sk, &skb_shinfo(skb)->tx_flags);

	if (!gso_type && (len > dev->mtu + reserve + extra_len)) {
		/* Earlier code assumed this would be a VLAN pkt,
		 * double-check this now that we have the actual
		 * packet in hand.
		 */
		struct ethhdr *ehdr;
		skb_reset_mac_header(skb);
		ehdr = eth_hdr(skb);
		if (ehdr->h_proto != htons(ETH_P_8021Q)) {
			err = -EMSGSIZE;
			goto out_free;
		}
	}

	skb->protocol = proto;
	skb->dev = dev;
	skb->priority = sk->sk_priority;
	skb->mark = sk->sk_mark;
	skb_set_queue_mapping(skb, packet_pick_tx_queue(dev));

	packet_pick_tx_queue(dev, skb);

	if (po->has_vnet_hdr) {
		if (vnet_hdr.flags & VIRTIO_NET_HDR_F_NEEDS_CSUM) {
			if (!skb_partial_csum_set(skb, vnet_hdr.csum_start,
						  vnet_hdr.csum_offset)) {
				err = -EINVAL;
				goto out_free;
			}
		}

		skb_shinfo(skb)->gso_size = vnet_hdr.gso_size;
		skb_shinfo(skb)->gso_type = gso_type;

		/* Header must be checked, and gso_segs computed. */
		skb_shinfo(skb)->gso_type |= SKB_GSO_DODGY;
		skb_shinfo(skb)->gso_segs = 0;

		len += vnet_hdr_len;
	}

	if (!packet_use_direct_xmit(po))
		skb_probe_transport_header(skb, reserve);
	if (unlikely(extra_len == 4))
		skb->no_fcs = 1;

	err = po->xmit(skb);
	if (err > 0 && (err = net_xmit_errno(err)) != 0)
		goto out_unlock;

	dev_put(dev);

	return len;

out_free:
	kfree_skb(skb);
out_unlock:
	if (dev)
		dev_put(dev);
out:
	return err;
}

static int packet_sendmsg(struct kiocb *iocb, struct socket *sock,
		struct msghdr *msg, size_t len)
{
	struct sock *sk = sock->sk;
	struct packet_sock *po = pkt_sk(sk);

	if (po->tx_ring.pg_vec)
		return tpacket_snd(po, msg);
	else
		return packet_snd(sock, msg, len);
}

/*
 *	Close a PACKET socket. This is fairly simple. We immediately go
 *	to 'closed' state and remove our protocol entry in the device list.
 */

static int packet_release(struct socket *sock)
{
	struct sock *sk = sock->sk;
	struct packet_sock *po;
	struct net *net;
	union tpacket_req_u req_u;

	if (!sk)
		return 0;

	net = sock_net(sk);
	po = pkt_sk(sk);

	mutex_lock(&net->packet.sklist_lock);
	sk_del_node_init_rcu(sk);
	mutex_unlock(&net->packet.sklist_lock);

	preempt_disable();
	sock_prot_inuse_add(net, sk->sk_prot, -1);
	preempt_enable();

	spin_lock(&po->bind_lock);
	unregister_prot_hook(sk, false);
	packet_cached_dev_reset(po);

	if (po->prot_hook.dev) {
		dev_put(po->prot_hook.dev);
		po->prot_hook.dev = NULL;
	}
	spin_unlock(&po->bind_lock);

	packet_flush_mclist(sk);

	if (po->rx_ring.pg_vec) {
		memset(&req_u, 0, sizeof(req_u));
		packet_set_ring(sk, &req_u, 1, 0);
	}

	if (po->tx_ring.pg_vec) {
		memset(&req_u, 0, sizeof(req_u));
		packet_set_ring(sk, &req_u, 1, 1);
	}

	fanout_release(sk);

	synchronize_net();
	/*
	 *	Now the socket is dead. No more input will appear.
	 */
	sock_orphan(sk);
	sock->sk = NULL;

	/* Purge queues */

	skb_queue_purge(&sk->sk_receive_queue);
	packet_free_pending(po);
	sk_refcnt_debug_release(sk);

	sock_put(sk);
	return 0;
}

/*
 *	Attach a packet hook.
 */

static int packet_do_bind(struct sock *sk, struct net_device *dev, __be16 proto)
{
	struct packet_sock *po = pkt_sk(sk);
	const struct net_device *dev_curr;
	__be16 proto_curr;
	bool need_rehook;

	if (po->fanout) {
		if (dev)
			dev_put(dev);

		return -EINVAL;
	}

	lock_sock(sk);
	spin_lock(&po->bind_lock);

	proto_curr = po->prot_hook.type;
	dev_curr = po->prot_hook.dev;

	need_rehook = proto_curr != proto || dev_curr != dev;

	if (need_rehook) {
		unregister_prot_hook(sk, true);
<<<<<<< HEAD

		po->num = proto;
		po->prot_hook.type = proto;

		if (po->prot_hook.dev)
			dev_put(po->prot_hook.dev);

		po->prot_hook.dev = dev;

=======

		po->num = proto;
		po->prot_hook.type = proto;

		if (po->prot_hook.dev)
			dev_put(po->prot_hook.dev);

		po->prot_hook.dev = dev;

>>>>>>> e3703f8c
		po->ifindex = dev ? dev->ifindex : 0;
		packet_cached_dev_assign(po, dev);
	}

	if (proto == 0 || !need_rehook)
		goto out_unlock;

	if (!dev || (dev->flags & IFF_UP)) {
		register_prot_hook(sk);
	} else {
		sk->sk_err = ENETDOWN;
		if (!sock_flag(sk, SOCK_DEAD))
			sk->sk_error_report(sk);
	}

out_unlock:
	spin_unlock(&po->bind_lock);
	release_sock(sk);
	return 0;
}

/*
 *	Bind a packet socket to a device
 */

static int packet_bind_spkt(struct socket *sock, struct sockaddr *uaddr,
			    int addr_len)
{
	struct sock *sk = sock->sk;
	char name[15];
	struct net_device *dev;
	int err = -ENODEV;

	/*
	 *	Check legality
	 */

	if (addr_len != sizeof(struct sockaddr))
		return -EINVAL;
	strlcpy(name, uaddr->sa_data, sizeof(name));

	dev = dev_get_by_name(sock_net(sk), name);
	if (dev)
		err = packet_do_bind(sk, dev, pkt_sk(sk)->num);
	return err;
}

static int packet_bind(struct socket *sock, struct sockaddr *uaddr, int addr_len)
{
	struct sockaddr_ll *sll = (struct sockaddr_ll *)uaddr;
	struct sock *sk = sock->sk;
	struct net_device *dev = NULL;
	int err;


	/*
	 *	Check legality
	 */

	if (addr_len < sizeof(struct sockaddr_ll))
		return -EINVAL;
	if (sll->sll_family != AF_PACKET)
		return -EINVAL;

	if (sll->sll_ifindex) {
		err = -ENODEV;
		dev = dev_get_by_index(sock_net(sk), sll->sll_ifindex);
		if (dev == NULL)
			goto out;
	}
	err = packet_do_bind(sk, dev, sll->sll_protocol ? : pkt_sk(sk)->num);

out:
	return err;
}

static struct proto packet_proto = {
	.name	  = "PACKET",
	.owner	  = THIS_MODULE,
	.obj_size = sizeof(struct packet_sock),
};

/*
 *	Create a packet of type SOCK_PACKET.
 */

static int packet_create(struct net *net, struct socket *sock, int protocol,
			 int kern)
{
	struct sock *sk;
	struct packet_sock *po;
	__be16 proto = (__force __be16)protocol; /* weird, but documented */
	int err;

	if (!ns_capable(net->user_ns, CAP_NET_RAW))
		return -EPERM;
	if (sock->type != SOCK_DGRAM && sock->type != SOCK_RAW &&
	    sock->type != SOCK_PACKET)
		return -ESOCKTNOSUPPORT;

	sock->state = SS_UNCONNECTED;

	err = -ENOBUFS;
	sk = sk_alloc(net, PF_PACKET, GFP_KERNEL, &packet_proto);
	if (sk == NULL)
		goto out;

	sock->ops = &packet_ops;
	if (sock->type == SOCK_PACKET)
		sock->ops = &packet_ops_spkt;

	sock_init_data(sock, sk);

	po = pkt_sk(sk);
	sk->sk_family = PF_PACKET;
	po->num = proto;
	po->xmit = dev_queue_xmit;

	err = packet_alloc_pending(po);
	if (err)
		goto out2;

	packet_cached_dev_reset(po);

	sk->sk_destruct = packet_sock_destruct;
	sk_refcnt_debug_inc(sk);

	/*
	 *	Attach a protocol block
	 */

	spin_lock_init(&po->bind_lock);
	mutex_init(&po->pg_vec_lock);
	po->prot_hook.func = packet_rcv;

	if (sock->type == SOCK_PACKET)
		po->prot_hook.func = packet_rcv_spkt;

	po->prot_hook.af_packet_priv = sk;

	if (proto) {
		po->prot_hook.type = proto;
		register_prot_hook(sk);
	}

	mutex_lock(&net->packet.sklist_lock);
	sk_add_node_rcu(sk, &net->packet.sklist);
	mutex_unlock(&net->packet.sklist_lock);

	preempt_disable();
	sock_prot_inuse_add(net, &packet_proto, 1);
	preempt_enable();

	return 0;
out2:
	sk_free(sk);
out:
	return err;
}

/*
 *	Pull a packet from our receive queue and hand it to the user.
 *	If necessary we block.
 */

static int packet_recvmsg(struct kiocb *iocb, struct socket *sock,
			  struct msghdr *msg, size_t len, int flags)
{
	struct sock *sk = sock->sk;
	struct sk_buff *skb;
	int copied, err;
	int vnet_hdr_len = 0;

	err = -EINVAL;
	if (flags & ~(MSG_PEEK|MSG_DONTWAIT|MSG_TRUNC|MSG_CMSG_COMPAT|MSG_ERRQUEUE))
		goto out;

#if 0
	/* What error should we return now? EUNATTACH? */
	if (pkt_sk(sk)->ifindex < 0)
		return -ENODEV;
#endif

	if (flags & MSG_ERRQUEUE) {
		err = sock_recv_errqueue(sk, msg, len,
					 SOL_PACKET, PACKET_TX_TIMESTAMP);
		goto out;
	}

	/*
	 *	Call the generic datagram receiver. This handles all sorts
	 *	of horrible races and re-entrancy so we can forget about it
	 *	in the protocol layers.
	 *
	 *	Now it will return ENETDOWN, if device have just gone down,
	 *	but then it will block.
	 */

	skb = skb_recv_datagram(sk, flags, flags & MSG_DONTWAIT, &err);

	/*
	 *	An error occurred so return it. Because skb_recv_datagram()
	 *	handles the blocking we don't see and worry about blocking
	 *	retries.
	 */

	if (skb == NULL)
		goto out;

	if (pkt_sk(sk)->has_vnet_hdr) {
		struct virtio_net_hdr vnet_hdr = { 0 };

		err = -EINVAL;
		vnet_hdr_len = sizeof(vnet_hdr);
		if (len < vnet_hdr_len)
			goto out_free;

		len -= vnet_hdr_len;

		if (skb_is_gso(skb)) {
			struct skb_shared_info *sinfo = skb_shinfo(skb);

			/* This is a hint as to how much should be linear. */
			vnet_hdr.hdr_len = skb_headlen(skb);
			vnet_hdr.gso_size = sinfo->gso_size;
			if (sinfo->gso_type & SKB_GSO_TCPV4)
				vnet_hdr.gso_type = VIRTIO_NET_HDR_GSO_TCPV4;
			else if (sinfo->gso_type & SKB_GSO_TCPV6)
				vnet_hdr.gso_type = VIRTIO_NET_HDR_GSO_TCPV6;
			else if (sinfo->gso_type & SKB_GSO_UDP)
				vnet_hdr.gso_type = VIRTIO_NET_HDR_GSO_UDP;
			else if (sinfo->gso_type & SKB_GSO_FCOE)
				goto out_free;
			else
				BUG();
			if (sinfo->gso_type & SKB_GSO_TCP_ECN)
				vnet_hdr.gso_type |= VIRTIO_NET_HDR_GSO_ECN;
		} else
			vnet_hdr.gso_type = VIRTIO_NET_HDR_GSO_NONE;

		if (skb->ip_summed == CHECKSUM_PARTIAL) {
			vnet_hdr.flags = VIRTIO_NET_HDR_F_NEEDS_CSUM;
			vnet_hdr.csum_start = skb_checksum_start_offset(skb);
			vnet_hdr.csum_offset = skb->csum_offset;
		} else if (skb->ip_summed == CHECKSUM_UNNECESSARY) {
			vnet_hdr.flags = VIRTIO_NET_HDR_F_DATA_VALID;
		} /* else everything is zero */

		err = memcpy_toiovec(msg->msg_iov, (void *)&vnet_hdr,
				     vnet_hdr_len);
		if (err < 0)
			goto out_free;
	}

	/* You lose any data beyond the buffer you gave. If it worries
	 * a user program they can ask the device for its MTU
	 * anyway.
	 */
	copied = skb->len;
	if (copied > len) {
		copied = len;
		msg->msg_flags |= MSG_TRUNC;
	}

	err = skb_copy_datagram_iovec(skb, 0, msg->msg_iov, copied);
	if (err)
		goto out_free;

	sock_recv_ts_and_drops(msg, sk, skb);

	if (msg->msg_name) {
		/* If the address length field is there to be filled
		 * in, we fill it in now.
		 */
		if (sock->type == SOCK_PACKET) {
			__sockaddr_check_size(sizeof(struct sockaddr_pkt));
			msg->msg_namelen = sizeof(struct sockaddr_pkt);
		} else {
			struct sockaddr_ll *sll = &PACKET_SKB_CB(skb)->sa.ll;
			msg->msg_namelen = sll->sll_halen +
				offsetof(struct sockaddr_ll, sll_addr);
		}
		memcpy(msg->msg_name, &PACKET_SKB_CB(skb)->sa,
		       msg->msg_namelen);
	}

	if (pkt_sk(sk)->auxdata) {
		struct tpacket_auxdata aux;

		aux.tp_status = TP_STATUS_USER;
		if (skb->ip_summed == CHECKSUM_PARTIAL)
			aux.tp_status |= TP_STATUS_CSUMNOTREADY;
		aux.tp_len = PACKET_SKB_CB(skb)->origlen;
		aux.tp_snaplen = skb->len;
		aux.tp_mac = 0;
		aux.tp_net = skb_network_offset(skb);
		if (vlan_tx_tag_present(skb)) {
			aux.tp_vlan_tci = vlan_tx_tag_get(skb);
			aux.tp_vlan_tpid = ntohs(skb->vlan_proto);
			aux.tp_status |= TP_STATUS_VLAN_VALID | TP_STATUS_VLAN_TPID_VALID;
		} else {
			aux.tp_vlan_tci = 0;
			aux.tp_vlan_tpid = 0;
		}
		put_cmsg(msg, SOL_PACKET, PACKET_AUXDATA, sizeof(aux), &aux);
	}

	/*
	 *	Free or return the buffer as appropriate. Again this
	 *	hides all the races and re-entrancy issues from us.
	 */
	err = vnet_hdr_len + ((flags&MSG_TRUNC) ? skb->len : copied);

out_free:
	skb_free_datagram(sk, skb);
out:
	return err;
}

static int packet_getname_spkt(struct socket *sock, struct sockaddr *uaddr,
			       int *uaddr_len, int peer)
{
	struct net_device *dev;
	struct sock *sk	= sock->sk;

	if (peer)
		return -EOPNOTSUPP;

	uaddr->sa_family = AF_PACKET;
	memset(uaddr->sa_data, 0, sizeof(uaddr->sa_data));
	rcu_read_lock();
	dev = dev_get_by_index_rcu(sock_net(sk), pkt_sk(sk)->ifindex);
	if (dev)
		strlcpy(uaddr->sa_data, dev->name, sizeof(uaddr->sa_data));
	rcu_read_unlock();
	*uaddr_len = sizeof(*uaddr);

	return 0;
}

static int packet_getname(struct socket *sock, struct sockaddr *uaddr,
			  int *uaddr_len, int peer)
{
	struct net_device *dev;
	struct sock *sk = sock->sk;
	struct packet_sock *po = pkt_sk(sk);
	DECLARE_SOCKADDR(struct sockaddr_ll *, sll, uaddr);

	if (peer)
		return -EOPNOTSUPP;

	sll->sll_family = AF_PACKET;
	sll->sll_ifindex = po->ifindex;
	sll->sll_protocol = po->num;
	sll->sll_pkttype = 0;
	rcu_read_lock();
	dev = dev_get_by_index_rcu(sock_net(sk), po->ifindex);
	if (dev) {
		sll->sll_hatype = dev->type;
		sll->sll_halen = dev->addr_len;
		memcpy(sll->sll_addr, dev->dev_addr, dev->addr_len);
	} else {
		sll->sll_hatype = 0;	/* Bad: we have no ARPHRD_UNSPEC */
		sll->sll_halen = 0;
	}
	rcu_read_unlock();
	*uaddr_len = offsetof(struct sockaddr_ll, sll_addr) + sll->sll_halen;

	return 0;
}

static int packet_dev_mc(struct net_device *dev, struct packet_mclist *i,
			 int what)
{
	switch (i->type) {
	case PACKET_MR_MULTICAST:
		if (i->alen != dev->addr_len)
			return -EINVAL;
		if (what > 0)
			return dev_mc_add(dev, i->addr);
		else
			return dev_mc_del(dev, i->addr);
		break;
	case PACKET_MR_PROMISC:
		return dev_set_promiscuity(dev, what);
		break;
	case PACKET_MR_ALLMULTI:
		return dev_set_allmulti(dev, what);
		break;
	case PACKET_MR_UNICAST:
		if (i->alen != dev->addr_len)
			return -EINVAL;
		if (what > 0)
			return dev_uc_add(dev, i->addr);
		else
			return dev_uc_del(dev, i->addr);
		break;
	default:
		break;
	}
	return 0;
}

static void packet_dev_mclist(struct net_device *dev, struct packet_mclist *i, int what)
{
	for ( ; i; i = i->next) {
		if (i->ifindex == dev->ifindex)
			packet_dev_mc(dev, i, what);
	}
}

static int packet_mc_add(struct sock *sk, struct packet_mreq_max *mreq)
{
	struct packet_sock *po = pkt_sk(sk);
	struct packet_mclist *ml, *i;
	struct net_device *dev;
	int err;

	rtnl_lock();

	err = -ENODEV;
	dev = __dev_get_by_index(sock_net(sk), mreq->mr_ifindex);
	if (!dev)
		goto done;

	err = -EINVAL;
	if (mreq->mr_alen > dev->addr_len)
		goto done;

	err = -ENOBUFS;
	i = kmalloc(sizeof(*i), GFP_KERNEL);
	if (i == NULL)
		goto done;

	err = 0;
	for (ml = po->mclist; ml; ml = ml->next) {
		if (ml->ifindex == mreq->mr_ifindex &&
		    ml->type == mreq->mr_type &&
		    ml->alen == mreq->mr_alen &&
		    memcmp(ml->addr, mreq->mr_address, ml->alen) == 0) {
			ml->count++;
			/* Free the new element ... */
			kfree(i);
			goto done;
		}
	}

	i->type = mreq->mr_type;
	i->ifindex = mreq->mr_ifindex;
	i->alen = mreq->mr_alen;
	memcpy(i->addr, mreq->mr_address, i->alen);
	i->count = 1;
	i->next = po->mclist;
	po->mclist = i;
	err = packet_dev_mc(dev, i, 1);
	if (err) {
		po->mclist = i->next;
		kfree(i);
	}

done:
	rtnl_unlock();
	return err;
}

static int packet_mc_drop(struct sock *sk, struct packet_mreq_max *mreq)
{
	struct packet_mclist *ml, **mlp;

	rtnl_lock();

	for (mlp = &pkt_sk(sk)->mclist; (ml = *mlp) != NULL; mlp = &ml->next) {
		if (ml->ifindex == mreq->mr_ifindex &&
		    ml->type == mreq->mr_type &&
		    ml->alen == mreq->mr_alen &&
		    memcmp(ml->addr, mreq->mr_address, ml->alen) == 0) {
			if (--ml->count == 0) {
				struct net_device *dev;
				*mlp = ml->next;
				dev = __dev_get_by_index(sock_net(sk), ml->ifindex);
				if (dev)
					packet_dev_mc(dev, ml, -1);
				kfree(ml);
			}
			rtnl_unlock();
			return 0;
		}
	}
	rtnl_unlock();
	return -EADDRNOTAVAIL;
}

static void packet_flush_mclist(struct sock *sk)
{
	struct packet_sock *po = pkt_sk(sk);
	struct packet_mclist *ml;

	if (!po->mclist)
		return;

	rtnl_lock();
	while ((ml = po->mclist) != NULL) {
		struct net_device *dev;

		po->mclist = ml->next;
		dev = __dev_get_by_index(sock_net(sk), ml->ifindex);
		if (dev != NULL)
			packet_dev_mc(dev, ml, -1);
		kfree(ml);
	}
	rtnl_unlock();
}

static int
packet_setsockopt(struct socket *sock, int level, int optname, char __user *optval, unsigned int optlen)
{
	struct sock *sk = sock->sk;
	struct packet_sock *po = pkt_sk(sk);
	int ret;

	if (level != SOL_PACKET)
		return -ENOPROTOOPT;

	switch (optname) {
	case PACKET_ADD_MEMBERSHIP:
	case PACKET_DROP_MEMBERSHIP:
	{
		struct packet_mreq_max mreq;
		int len = optlen;
		memset(&mreq, 0, sizeof(mreq));
		if (len < sizeof(struct packet_mreq))
			return -EINVAL;
		if (len > sizeof(mreq))
			len = sizeof(mreq);
		if (copy_from_user(&mreq, optval, len))
			return -EFAULT;
		if (len < (mreq.mr_alen + offsetof(struct packet_mreq, mr_address)))
			return -EINVAL;
		if (optname == PACKET_ADD_MEMBERSHIP)
			ret = packet_mc_add(sk, &mreq);
		else
			ret = packet_mc_drop(sk, &mreq);
		return ret;
	}

	case PACKET_RX_RING:
	case PACKET_TX_RING:
	{
		union tpacket_req_u req_u;
		int len;

		switch (po->tp_version) {
		case TPACKET_V1:
		case TPACKET_V2:
			len = sizeof(req_u.req);
			break;
		case TPACKET_V3:
		default:
			len = sizeof(req_u.req3);
			break;
		}
		if (optlen < len)
			return -EINVAL;
		if (pkt_sk(sk)->has_vnet_hdr)
			return -EINVAL;
		if (copy_from_user(&req_u.req, optval, len))
			return -EFAULT;
		return packet_set_ring(sk, &req_u, 0,
			optname == PACKET_TX_RING);
	}
	case PACKET_COPY_THRESH:
	{
		int val;

		if (optlen != sizeof(val))
			return -EINVAL;
		if (copy_from_user(&val, optval, sizeof(val)))
			return -EFAULT;

		pkt_sk(sk)->copy_thresh = val;
		return 0;
	}
	case PACKET_VERSION:
	{
		int val;

		if (optlen != sizeof(val))
			return -EINVAL;
		if (po->rx_ring.pg_vec || po->tx_ring.pg_vec)
			return -EBUSY;
		if (copy_from_user(&val, optval, sizeof(val)))
			return -EFAULT;
		switch (val) {
		case TPACKET_V1:
		case TPACKET_V2:
		case TPACKET_V3:
			po->tp_version = val;
			return 0;
		default:
			return -EINVAL;
		}
	}
	case PACKET_RESERVE:
	{
		unsigned int val;

		if (optlen != sizeof(val))
			return -EINVAL;
		if (po->rx_ring.pg_vec || po->tx_ring.pg_vec)
			return -EBUSY;
		if (copy_from_user(&val, optval, sizeof(val)))
			return -EFAULT;
		po->tp_reserve = val;
		return 0;
	}
	case PACKET_LOSS:
	{
		unsigned int val;

		if (optlen != sizeof(val))
			return -EINVAL;
		if (po->rx_ring.pg_vec || po->tx_ring.pg_vec)
			return -EBUSY;
		if (copy_from_user(&val, optval, sizeof(val)))
			return -EFAULT;
		po->tp_loss = !!val;
		return 0;
	}
	case PACKET_AUXDATA:
	{
		int val;

		if (optlen < sizeof(val))
			return -EINVAL;
		if (copy_from_user(&val, optval, sizeof(val)))
			return -EFAULT;

		po->auxdata = !!val;
		return 0;
	}
	case PACKET_ORIGDEV:
	{
		int val;

		if (optlen < sizeof(val))
			return -EINVAL;
		if (copy_from_user(&val, optval, sizeof(val)))
			return -EFAULT;

		po->origdev = !!val;
		return 0;
	}
	case PACKET_VNET_HDR:
	{
		int val;

		if (sock->type != SOCK_RAW)
			return -EINVAL;
		if (po->rx_ring.pg_vec || po->tx_ring.pg_vec)
			return -EBUSY;
		if (optlen < sizeof(val))
			return -EINVAL;
		if (copy_from_user(&val, optval, sizeof(val)))
			return -EFAULT;

		po->has_vnet_hdr = !!val;
		return 0;
	}
	case PACKET_TIMESTAMP:
	{
		int val;

		if (optlen != sizeof(val))
			return -EINVAL;
		if (copy_from_user(&val, optval, sizeof(val)))
			return -EFAULT;

		po->tp_tstamp = val;
		return 0;
	}
	case PACKET_FANOUT:
	{
		int val;

		if (optlen != sizeof(val))
			return -EINVAL;
		if (copy_from_user(&val, optval, sizeof(val)))
			return -EFAULT;

		return fanout_add(sk, val & 0xffff, val >> 16);
	}
	case PACKET_TX_HAS_OFF:
	{
		unsigned int val;

		if (optlen != sizeof(val))
			return -EINVAL;
		if (po->rx_ring.pg_vec || po->tx_ring.pg_vec)
			return -EBUSY;
		if (copy_from_user(&val, optval, sizeof(val)))
			return -EFAULT;
		po->tp_tx_has_off = !!val;
		return 0;
	}
	case PACKET_QDISC_BYPASS:
	{
		int val;

		if (optlen != sizeof(val))
			return -EINVAL;
		if (copy_from_user(&val, optval, sizeof(val)))
			return -EFAULT;

		po->xmit = val ? packet_direct_xmit : dev_queue_xmit;
		return 0;
	}
	default:
		return -ENOPROTOOPT;
	}
}

static int packet_getsockopt(struct socket *sock, int level, int optname,
			     char __user *optval, int __user *optlen)
{
	int len;
	int val, lv = sizeof(val);
	struct sock *sk = sock->sk;
	struct packet_sock *po = pkt_sk(sk);
	void *data = &val;
	union tpacket_stats_u st;

	if (level != SOL_PACKET)
		return -ENOPROTOOPT;

	if (get_user(len, optlen))
		return -EFAULT;

	if (len < 0)
		return -EINVAL;

	switch (optname) {
	case PACKET_STATISTICS:
		spin_lock_bh(&sk->sk_receive_queue.lock);
		memcpy(&st, &po->stats, sizeof(st));
		memset(&po->stats, 0, sizeof(po->stats));
		spin_unlock_bh(&sk->sk_receive_queue.lock);

		if (po->tp_version == TPACKET_V3) {
			lv = sizeof(struct tpacket_stats_v3);
			st.stats3.tp_packets += st.stats3.tp_drops;
			data = &st.stats3;
		} else {
			lv = sizeof(struct tpacket_stats);
			st.stats1.tp_packets += st.stats1.tp_drops;
			data = &st.stats1;
		}

		break;
	case PACKET_AUXDATA:
		val = po->auxdata;
		break;
	case PACKET_ORIGDEV:
		val = po->origdev;
		break;
	case PACKET_VNET_HDR:
		val = po->has_vnet_hdr;
		break;
	case PACKET_VERSION:
		val = po->tp_version;
		break;
	case PACKET_HDRLEN:
		if (len > sizeof(int))
			len = sizeof(int);
		if (copy_from_user(&val, optval, len))
			return -EFAULT;
		switch (val) {
		case TPACKET_V1:
			val = sizeof(struct tpacket_hdr);
			break;
		case TPACKET_V2:
			val = sizeof(struct tpacket2_hdr);
			break;
		case TPACKET_V3:
			val = sizeof(struct tpacket3_hdr);
			break;
		default:
			return -EINVAL;
		}
		break;
	case PACKET_RESERVE:
		val = po->tp_reserve;
		break;
	case PACKET_LOSS:
		val = po->tp_loss;
		break;
	case PACKET_TIMESTAMP:
		val = po->tp_tstamp;
		break;
	case PACKET_FANOUT:
		val = (po->fanout ?
		       ((u32)po->fanout->id |
			((u32)po->fanout->type << 16) |
			((u32)po->fanout->flags << 24)) :
		       0);
		break;
	case PACKET_TX_HAS_OFF:
		val = po->tp_tx_has_off;
		break;
	case PACKET_QDISC_BYPASS:
		val = packet_use_direct_xmit(po);
		break;
	default:
		return -ENOPROTOOPT;
	}

	if (len > lv)
		len = lv;
	if (put_user(len, optlen))
		return -EFAULT;
	if (copy_to_user(optval, data, len))
		return -EFAULT;
	return 0;
}


static int packet_notifier(struct notifier_block *this,
			   unsigned long msg, void *ptr)
{
	struct sock *sk;
	struct net_device *dev = netdev_notifier_info_to_dev(ptr);
	struct net *net = dev_net(dev);

	rcu_read_lock();
	sk_for_each_rcu(sk, &net->packet.sklist) {
		struct packet_sock *po = pkt_sk(sk);

		switch (msg) {
		case NETDEV_UNREGISTER:
			if (po->mclist)
				packet_dev_mclist(dev, po->mclist, -1);
			/* fallthrough */

		case NETDEV_DOWN:
			if (dev->ifindex == po->ifindex) {
				spin_lock(&po->bind_lock);
				if (po->running) {
					__unregister_prot_hook(sk, false);
					sk->sk_err = ENETDOWN;
					if (!sock_flag(sk, SOCK_DEAD))
						sk->sk_error_report(sk);
				}
				if (msg == NETDEV_UNREGISTER) {
					packet_cached_dev_reset(po);
					po->ifindex = -1;
					if (po->prot_hook.dev)
						dev_put(po->prot_hook.dev);
					po->prot_hook.dev = NULL;
				}
				spin_unlock(&po->bind_lock);
			}
			break;
		case NETDEV_UP:
			if (dev->ifindex == po->ifindex) {
				spin_lock(&po->bind_lock);
				if (po->num)
					register_prot_hook(sk);
				spin_unlock(&po->bind_lock);
			}
			break;
		}
	}
	rcu_read_unlock();
	return NOTIFY_DONE;
}


static int packet_ioctl(struct socket *sock, unsigned int cmd,
			unsigned long arg)
{
	struct sock *sk = sock->sk;

	switch (cmd) {
	case SIOCOUTQ:
	{
		int amount = sk_wmem_alloc_get(sk);

		return put_user(amount, (int __user *)arg);
	}
	case SIOCINQ:
	{
		struct sk_buff *skb;
		int amount = 0;

		spin_lock_bh(&sk->sk_receive_queue.lock);
		skb = skb_peek(&sk->sk_receive_queue);
		if (skb)
			amount = skb->len;
		spin_unlock_bh(&sk->sk_receive_queue.lock);
		return put_user(amount, (int __user *)arg);
	}
	case SIOCGSTAMP:
		return sock_get_timestamp(sk, (struct timeval __user *)arg);
	case SIOCGSTAMPNS:
		return sock_get_timestampns(sk, (struct timespec __user *)arg);

#ifdef CONFIG_INET
	case SIOCADDRT:
	case SIOCDELRT:
	case SIOCDARP:
	case SIOCGARP:
	case SIOCSARP:
	case SIOCGIFADDR:
	case SIOCSIFADDR:
	case SIOCGIFBRDADDR:
	case SIOCSIFBRDADDR:
	case SIOCGIFNETMASK:
	case SIOCSIFNETMASK:
	case SIOCGIFDSTADDR:
	case SIOCSIFDSTADDR:
	case SIOCSIFFLAGS:
		return inet_dgram_ops.ioctl(sock, cmd, arg);
#endif

	default:
		return -ENOIOCTLCMD;
	}
	return 0;
}

static unsigned int packet_poll(struct file *file, struct socket *sock,
				poll_table *wait)
{
	struct sock *sk = sock->sk;
	struct packet_sock *po = pkt_sk(sk);
	unsigned int mask = datagram_poll(file, sock, wait);

	spin_lock_bh(&sk->sk_receive_queue.lock);
	if (po->rx_ring.pg_vec) {
		if (!packet_previous_rx_frame(po, &po->rx_ring,
			TP_STATUS_KERNEL))
			mask |= POLLIN | POLLRDNORM;
	}
	spin_unlock_bh(&sk->sk_receive_queue.lock);
	spin_lock_bh(&sk->sk_write_queue.lock);
	if (po->tx_ring.pg_vec) {
		if (packet_current_frame(po, &po->tx_ring, TP_STATUS_AVAILABLE))
			mask |= POLLOUT | POLLWRNORM;
	}
	spin_unlock_bh(&sk->sk_write_queue.lock);
	return mask;
}


/* Dirty? Well, I still did not learn better way to account
 * for user mmaps.
 */

static void packet_mm_open(struct vm_area_struct *vma)
{
	struct file *file = vma->vm_file;
	struct socket *sock = file->private_data;
	struct sock *sk = sock->sk;

	if (sk)
		atomic_inc(&pkt_sk(sk)->mapped);
}

static void packet_mm_close(struct vm_area_struct *vma)
{
	struct file *file = vma->vm_file;
	struct socket *sock = file->private_data;
	struct sock *sk = sock->sk;

	if (sk)
		atomic_dec(&pkt_sk(sk)->mapped);
}

static const struct vm_operations_struct packet_mmap_ops = {
	.open	=	packet_mm_open,
	.close	=	packet_mm_close,
};

static void free_pg_vec(struct pgv *pg_vec, unsigned int order,
			unsigned int len)
{
	int i;

	for (i = 0; i < len; i++) {
		if (likely(pg_vec[i].buffer)) {
			if (is_vmalloc_addr(pg_vec[i].buffer))
				vfree(pg_vec[i].buffer);
			else
				free_pages((unsigned long)pg_vec[i].buffer,
					   order);
			pg_vec[i].buffer = NULL;
		}
	}
	kfree(pg_vec);
}

static char *alloc_one_pg_vec_page(unsigned long order)
{
	char *buffer;
	gfp_t gfp_flags = GFP_KERNEL | __GFP_COMP |
			  __GFP_ZERO | __GFP_NOWARN | __GFP_NORETRY;

	buffer = (char *) __get_free_pages(gfp_flags, order);
	if (buffer)
		return buffer;

	/* __get_free_pages failed, fall back to vmalloc */
	buffer = vzalloc((1 << order) * PAGE_SIZE);
	if (buffer)
		return buffer;

	/* vmalloc failed, lets dig into swap here */
	gfp_flags &= ~__GFP_NORETRY;
	buffer = (char *) __get_free_pages(gfp_flags, order);
	if (buffer)
		return buffer;

	/* complete and utter failure */
	return NULL;
}

static struct pgv *alloc_pg_vec(struct tpacket_req *req, int order)
{
	unsigned int block_nr = req->tp_block_nr;
	struct pgv *pg_vec;
	int i;

	pg_vec = kcalloc(block_nr, sizeof(struct pgv), GFP_KERNEL);
	if (unlikely(!pg_vec))
		goto out;

	for (i = 0; i < block_nr; i++) {
		pg_vec[i].buffer = alloc_one_pg_vec_page(order);
		if (unlikely(!pg_vec[i].buffer))
			goto out_free_pgvec;
	}

out:
	return pg_vec;

out_free_pgvec:
	free_pg_vec(pg_vec, order, block_nr);
	pg_vec = NULL;
	goto out;
}

static int packet_set_ring(struct sock *sk, union tpacket_req_u *req_u,
		int closing, int tx_ring)
{
	struct pgv *pg_vec = NULL;
	struct packet_sock *po = pkt_sk(sk);
	int was_running, order = 0;
	struct packet_ring_buffer *rb;
	struct sk_buff_head *rb_queue;
	__be16 num;
	int err = -EINVAL;
	/* Added to avoid minimal code churn */
	struct tpacket_req *req = &req_u->req;

	/* Opening a Tx-ring is NOT supported in TPACKET_V3 */
	if (!closing && tx_ring && (po->tp_version > TPACKET_V2)) {
		WARN(1, "Tx-ring is not supported.\n");
		goto out;
	}

	rb = tx_ring ? &po->tx_ring : &po->rx_ring;
	rb_queue = tx_ring ? &sk->sk_write_queue : &sk->sk_receive_queue;

	err = -EBUSY;
	if (!closing) {
		if (atomic_read(&po->mapped))
			goto out;
		if (packet_read_pending(rb))
			goto out;
	}

	if (req->tp_block_nr) {
		/* Sanity tests and some calculations */
		err = -EBUSY;
		if (unlikely(rb->pg_vec))
			goto out;

		switch (po->tp_version) {
		case TPACKET_V1:
			po->tp_hdrlen = TPACKET_HDRLEN;
			break;
		case TPACKET_V2:
			po->tp_hdrlen = TPACKET2_HDRLEN;
			break;
		case TPACKET_V3:
			po->tp_hdrlen = TPACKET3_HDRLEN;
			break;
		}

		err = -EINVAL;
		if (unlikely((int)req->tp_block_size <= 0))
			goto out;
		if (unlikely(req->tp_block_size & (PAGE_SIZE - 1)))
			goto out;
		if (unlikely(req->tp_frame_size < po->tp_hdrlen +
					po->tp_reserve))
			goto out;
		if (unlikely(req->tp_frame_size & (TPACKET_ALIGNMENT - 1)))
			goto out;

		rb->frames_per_block = req->tp_block_size/req->tp_frame_size;
		if (unlikely(rb->frames_per_block <= 0))
			goto out;
		if (unlikely((rb->frames_per_block * req->tp_block_nr) !=
					req->tp_frame_nr))
			goto out;

		err = -ENOMEM;
		order = get_order(req->tp_block_size);
		pg_vec = alloc_pg_vec(req, order);
		if (unlikely(!pg_vec))
			goto out;
		switch (po->tp_version) {
		case TPACKET_V3:
		/* Transmit path is not supported. We checked
		 * it above but just being paranoid
		 */
			if (!tx_ring)
				init_prb_bdqc(po, rb, pg_vec, req_u, tx_ring);
			break;
		default:
			break;
		}
	}
	/* Done */
	else {
		err = -EINVAL;
		if (unlikely(req->tp_frame_nr))
			goto out;
	}

	lock_sock(sk);

	/* Detach socket from network */
	spin_lock(&po->bind_lock);
	was_running = po->running;
	num = po->num;
	if (was_running) {
		po->num = 0;
		__unregister_prot_hook(sk, false);
	}
	spin_unlock(&po->bind_lock);

	synchronize_net();

	err = -EBUSY;
	mutex_lock(&po->pg_vec_lock);
	if (closing || atomic_read(&po->mapped) == 0) {
		err = 0;
		spin_lock_bh(&rb_queue->lock);
		swap(rb->pg_vec, pg_vec);
		rb->frame_max = (req->tp_frame_nr - 1);
		rb->head = 0;
		rb->frame_size = req->tp_frame_size;
		spin_unlock_bh(&rb_queue->lock);

		swap(rb->pg_vec_order, order);
		swap(rb->pg_vec_len, req->tp_block_nr);

		rb->pg_vec_pages = req->tp_block_size/PAGE_SIZE;
		po->prot_hook.func = (po->rx_ring.pg_vec) ?
						tpacket_rcv : packet_rcv;
		skb_queue_purge(rb_queue);
		if (atomic_read(&po->mapped))
			pr_err("packet_mmap: vma is busy: %d\n",
			       atomic_read(&po->mapped));
	}
	mutex_unlock(&po->pg_vec_lock);

	spin_lock(&po->bind_lock);
	if (was_running) {
		po->num = num;
		register_prot_hook(sk);
	}
	spin_unlock(&po->bind_lock);
	if (closing && (po->tp_version > TPACKET_V2)) {
		/* Because we don't support block-based V3 on tx-ring */
		if (!tx_ring)
			prb_shutdown_retire_blk_timer(po, tx_ring, rb_queue);
	}
	release_sock(sk);

	if (pg_vec)
		free_pg_vec(pg_vec, order, req->tp_block_nr);
out:
	return err;
}

static int packet_mmap(struct file *file, struct socket *sock,
		struct vm_area_struct *vma)
{
	struct sock *sk = sock->sk;
	struct packet_sock *po = pkt_sk(sk);
	unsigned long size, expected_size;
	struct packet_ring_buffer *rb;
	unsigned long start;
	int err = -EINVAL;
	int i;

	if (vma->vm_pgoff)
		return -EINVAL;

	mutex_lock(&po->pg_vec_lock);

	expected_size = 0;
	for (rb = &po->rx_ring; rb <= &po->tx_ring; rb++) {
		if (rb->pg_vec) {
			expected_size += rb->pg_vec_len
						* rb->pg_vec_pages
						* PAGE_SIZE;
		}
	}

	if (expected_size == 0)
		goto out;

	size = vma->vm_end - vma->vm_start;
	if (size != expected_size)
		goto out;

	start = vma->vm_start;
	for (rb = &po->rx_ring; rb <= &po->tx_ring; rb++) {
		if (rb->pg_vec == NULL)
			continue;

		for (i = 0; i < rb->pg_vec_len; i++) {
			struct page *page;
			void *kaddr = rb->pg_vec[i].buffer;
			int pg_num;

			for (pg_num = 0; pg_num < rb->pg_vec_pages; pg_num++) {
				page = pgv_to_page(kaddr);
				err = vm_insert_page(vma, start, page);
				if (unlikely(err))
					goto out;
				start += PAGE_SIZE;
				kaddr += PAGE_SIZE;
			}
		}
	}

	atomic_inc(&po->mapped);
	vma->vm_ops = &packet_mmap_ops;
	err = 0;

out:
	mutex_unlock(&po->pg_vec_lock);
	return err;
}

static const struct proto_ops packet_ops_spkt = {
	.family =	PF_PACKET,
	.owner =	THIS_MODULE,
	.release =	packet_release,
	.bind =		packet_bind_spkt,
	.connect =	sock_no_connect,
	.socketpair =	sock_no_socketpair,
	.accept =	sock_no_accept,
	.getname =	packet_getname_spkt,
	.poll =		datagram_poll,
	.ioctl =	packet_ioctl,
	.listen =	sock_no_listen,
	.shutdown =	sock_no_shutdown,
	.setsockopt =	sock_no_setsockopt,
	.getsockopt =	sock_no_getsockopt,
	.sendmsg =	packet_sendmsg_spkt,
	.recvmsg =	packet_recvmsg,
	.mmap =		sock_no_mmap,
	.sendpage =	sock_no_sendpage,
};

static const struct proto_ops packet_ops = {
	.family =	PF_PACKET,
	.owner =	THIS_MODULE,
	.release =	packet_release,
	.bind =		packet_bind,
	.connect =	sock_no_connect,
	.socketpair =	sock_no_socketpair,
	.accept =	sock_no_accept,
	.getname =	packet_getname,
	.poll =		packet_poll,
	.ioctl =	packet_ioctl,
	.listen =	sock_no_listen,
	.shutdown =	sock_no_shutdown,
	.setsockopt =	packet_setsockopt,
	.getsockopt =	packet_getsockopt,
	.sendmsg =	packet_sendmsg,
	.recvmsg =	packet_recvmsg,
	.mmap =		packet_mmap,
	.sendpage =	sock_no_sendpage,
};

static const struct net_proto_family packet_family_ops = {
	.family =	PF_PACKET,
	.create =	packet_create,
	.owner	=	THIS_MODULE,
};

static struct notifier_block packet_netdev_notifier = {
	.notifier_call =	packet_notifier,
};

#ifdef CONFIG_PROC_FS

static void *packet_seq_start(struct seq_file *seq, loff_t *pos)
	__acquires(RCU)
{
	struct net *net = seq_file_net(seq);

	rcu_read_lock();
	return seq_hlist_start_head_rcu(&net->packet.sklist, *pos);
}

static void *packet_seq_next(struct seq_file *seq, void *v, loff_t *pos)
{
	struct net *net = seq_file_net(seq);
	return seq_hlist_next_rcu(v, &net->packet.sklist, pos);
}

static void packet_seq_stop(struct seq_file *seq, void *v)
	__releases(RCU)
{
	rcu_read_unlock();
}

static int packet_seq_show(struct seq_file *seq, void *v)
{
	if (v == SEQ_START_TOKEN)
		seq_puts(seq, "sk       RefCnt Type Proto  Iface R Rmem   User   Inode\n");
	else {
		struct sock *s = sk_entry(v);
		const struct packet_sock *po = pkt_sk(s);

		seq_printf(seq,
			   "%pK %-6d %-4d %04x   %-5d %1d %-6u %-6u %-6lu\n",
			   s,
			   atomic_read(&s->sk_refcnt),
			   s->sk_type,
			   ntohs(po->num),
			   po->ifindex,
			   po->running,
			   atomic_read(&s->sk_rmem_alloc),
			   from_kuid_munged(seq_user_ns(seq), sock_i_uid(s)),
			   sock_i_ino(s));
	}

	return 0;
}

static const struct seq_operations packet_seq_ops = {
	.start	= packet_seq_start,
	.next	= packet_seq_next,
	.stop	= packet_seq_stop,
	.show	= packet_seq_show,
};

static int packet_seq_open(struct inode *inode, struct file *file)
{
	return seq_open_net(inode, file, &packet_seq_ops,
			    sizeof(struct seq_net_private));
}

static const struct file_operations packet_seq_fops = {
	.owner		= THIS_MODULE,
	.open		= packet_seq_open,
	.read		= seq_read,
	.llseek		= seq_lseek,
	.release	= seq_release_net,
};

#endif

static int __net_init packet_net_init(struct net *net)
{
	mutex_init(&net->packet.sklist_lock);
	INIT_HLIST_HEAD(&net->packet.sklist);

	if (!proc_create("packet", 0, net->proc_net, &packet_seq_fops))
		return -ENOMEM;

	return 0;
}

static void __net_exit packet_net_exit(struct net *net)
{
	remove_proc_entry("packet", net->proc_net);
}

static struct pernet_operations packet_net_ops = {
	.init = packet_net_init,
	.exit = packet_net_exit,
};


static void __exit packet_exit(void)
{
	unregister_netdevice_notifier(&packet_netdev_notifier);
	unregister_pernet_subsys(&packet_net_ops);
	sock_unregister(PF_PACKET);
	proto_unregister(&packet_proto);
}

static int __init packet_init(void)
{
	int rc = proto_register(&packet_proto, 0);

	if (rc != 0)
		goto out;

	sock_register(&packet_family_ops);
	register_pernet_subsys(&packet_net_ops);
	register_netdevice_notifier(&packet_netdev_notifier);
out:
	return rc;
}

module_init(packet_init);
module_exit(packet_exit);
MODULE_LICENSE("GPL");
MODULE_ALIAS_NETPROTO(PF_PACKET);<|MERGE_RESOLUTION|>--- conflicted
+++ resolved
@@ -308,17 +308,11 @@
 	return po->xmit == packet_direct_xmit;
 }
 
-<<<<<<< HEAD
-static u16 packet_pick_tx_queue(struct net_device *dev)
-=======
 static u16 __packet_pick_tx_queue(struct net_device *dev, struct sk_buff *skb)
->>>>>>> e3703f8c
 {
 	return (u16) raw_smp_processor_id() % dev->real_num_tx_queues;
 }
 
-<<<<<<< HEAD
-=======
 static void packet_pick_tx_queue(struct net_device *dev, struct sk_buff *skb)
 {
 	const struct net_device_ops *ops = dev->netdev_ops;
@@ -335,7 +329,6 @@
 	skb_set_queue_mapping(skb, queue_index);
 }
 
->>>>>>> e3703f8c
 /* register_prot_hook must be invoked with the po->bind_lock held,
  * or from a context in which asynchronous accesses to the packet
  * socket is not possible (packet_create()).
@@ -2308,12 +2301,8 @@
 			}
 		}
 
-<<<<<<< HEAD
-		skb_set_queue_mapping(skb, packet_pick_tx_queue(dev));
-=======
 		packet_pick_tx_queue(dev, skb);
 
->>>>>>> e3703f8c
 		skb->destructor = tpacket_destruct_skb;
 		__packet_set_status(po, ph, TP_STATUS_SENDING);
 		packet_inc_pending(&po->tx_ring);
@@ -2527,7 +2516,6 @@
 	skb->dev = dev;
 	skb->priority = sk->sk_priority;
 	skb->mark = sk->sk_mark;
-	skb_set_queue_mapping(skb, packet_pick_tx_queue(dev));
 
 	packet_pick_tx_queue(dev, skb);
 
@@ -2679,7 +2667,6 @@
 
 	if (need_rehook) {
 		unregister_prot_hook(sk, true);
-<<<<<<< HEAD
 
 		po->num = proto;
 		po->prot_hook.type = proto;
@@ -2689,17 +2676,6 @@
 
 		po->prot_hook.dev = dev;
 
-=======
-
-		po->num = proto;
-		po->prot_hook.type = proto;
-
-		if (po->prot_hook.dev)
-			dev_put(po->prot_hook.dev);
-
-		po->prot_hook.dev = dev;
-
->>>>>>> e3703f8c
 		po->ifindex = dev ? dev->ifindex : 0;
 		packet_cached_dev_assign(po, dev);
 	}
